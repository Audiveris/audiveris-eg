--- conflicted
+++ resolved
@@ -143,8 +143,8 @@
             List<TextLine> newLines = textBuilder.recomposeLines(lines);
 
             textBuilder.mapGlyphs(newLines,
-                                  allSections,
-                                  language);
+                    allSections,
+                    language);
         } else {
             logger.info("{0} No line", system.idString());
         }
@@ -171,49 +171,9 @@
 
         // Safer
         system.removeInactiveGlyphs();
-        
+
         // Discard glyphs that intersect a stave core area
         return Glyphs.lookupGlyphs(system.getGlyphs(),
-<<<<<<< HEAD
-                                   new Predicate<Glyph>()
-        {
-            @Override
-            public boolean check (Glyph glyph)
-            {
-                // Reject manual non-text glyphs
-                if (glyph.isManualShape() && !glyph.isText()) {
-                    return false;
-                }
-
-                // Keep known text
-                if (glyph.isText()) {
-                    return true;
-                }
-                
-                // Check position wrt closest staff
-                StaffInfo staff = system.getStaffAt(glyph.getAreaCenter());
-                GeoPath contour = pathMap.get(staff);
-
-                if (contour.intersects(glyph.getBounds())) {
-                    return false;
-                }
-
-                // Discard too large glyphs
-                PixelRectangle bounds = glyph.getBounds();
-
-                if (bounds.width > params.maxGlyphWidth) {
-                    return false;
-                }
-
-                if (bounds.height > params.maxGlyphHeight) {
-                    return false;
-                }
-
-                // All tests are OK
-                return true;
-            }
-        });
-=======
                 new Predicate<Glyph>()
                 {
                     @Override
@@ -251,7 +211,6 @@
                         return true;
                     }
                 });
->>>>>>> e8257b3a
     }
 
     //----------------//
@@ -303,14 +262,14 @@
     private GeoPath getStaffContour (StaffInfo staff)
     {
         GeoPath topLimit = getSampledLine(staff.getFirstLine(),
-                                          -params.marginAbove);
+                -params.marginAbove);
         GeoPath botLimit = getSampledLine(staff.getLastLine(),
-                                          params.marginBelow);
+                params.marginBelow);
 
         GeoPath contour = new GeoPath();
         contour.append(topLimit, false);
         contour.append(ReversePathIterator.getReversePathIterator(botLimit),
-                       true);
+                true);
         contour.closePath();
 
         // For visual check
@@ -356,6 +315,7 @@
         Scale.Fraction maxGlyphHeight = new Scale.Fraction(
                 4,
                 "Maximum glyph height");
+
     }
 
     //------------//
