//----------------------------------------------------------------------------//
//                                                                            //
//                               P i c t u r e                                //
//                                                                            //
//----------------------------------------------------------------------------//
// <editor-fold defaultstate="collapsed" desc="hdr">                          //
//  Copyright (C) Hervé Bitteur and Brenton Partridge 2000-2012.              //
//  This software is released under the GNU General Public License.           //
//  Goto http://kenai.com/projects/audiveris to report bugs or suggestions.   //
//----------------------------------------------------------------------------//
// </editor-fold>
package omr.sheet.picture;

import omr.constant.Constant;
import omr.constant.ConstantSet;

<<<<<<< HEAD
import omr.lag.AbstractPixelSource;
import omr.lag.PixelSource;
=======
import omr.run.PixelSource;
>>>>>>> e8257b3a

import omr.log.Logger;

import omr.score.common.PixelDimension;

import omr.selection.LocationEvent;
import omr.selection.MouseMovement;
import omr.selection.PixelLevelEvent;
import omr.selection.SelectionService;

import omr.util.JaiLoader;

import org.bushe.swing.event.EventSubscriber;

import java.awt.Graphics;
import java.awt.Graphics2D;
import java.awt.Point;
import java.awt.Rectangle;
import java.awt.geom.AffineTransform;
import java.awt.image.BufferedImage;
import java.awt.image.ColorModel;
import java.awt.image.Raster;
import java.awt.image.RenderedImage;
import java.awt.image.WritableRaster;
import java.awt.image.renderable.ParameterBlock;

import javax.media.jai.JAI;
import javax.media.jai.PlanarImage;

/**
 * Class {@code Picture} encapsulates an image, allowing modifications
 * and rendering.
 * Its current implementation is based on JAI (Java Advanced Imaging).
 *
 * <p> Operations allow : <ul>
 * <li> To <b>render</b> the (original) image in a graphic context </li>
 * <li> To report current image <b>dimension</b> parameters</li>
 * <li> To <b>read</b> a pixel knowing its location in the current image </li>
 * </ul> </p>
 *
<<<<<<< HEAD
=======
 * <p>TODO: Rather than the custom grayfactor trick, consider using the standard
 * normalized form of ColorModel.
 * <p>TODO: When an alpha channel is involved, perform the alpha multiplication
 * if the components are not yet premultiplied.
 *
>>>>>>> e8257b3a
 * @author Hervé Bitteur
 * @author Brenton Partridge
 *
 * TODO: work on grayFactor
 */
public class Picture extends AbstractPixelSource
        implements PixelSource,
                   EventSubscriber<LocationEvent>
{
    //~ Static fields/initializers ---------------------------------------------

    /** Specific application parameters */
    private static final Constants constants = new Constants();

    /** Usual logger utility */
    private static final Logger logger = Logger.getLogger(Picture.class);

    static {
        JaiLoader.ensureLoaded();
    }

    /** Identity transformation used for display */
    private static final AffineTransform identity = new AffineTransform();

    //~ Instance fields --------------------------------------------------------
<<<<<<< HEAD
    /** Dimension of current image */
=======
    //
    /** Dimension of current image. */
>>>>>>> e8257b3a
    private PixelDimension dimension;

    /** Current image. */
    private PlanarImage image;

    /** Service object where gray level of pixel is to be written to
     * when so asked for by the onEvent() method. */
    private final SelectionService levelService;

<<<<<<< HEAD
    /** Remember if we have actually rotated the image */
    private boolean rotated = false;

    /** Cached dimension */
    ///private int dimensionWidth;
    /** The image (writable) raster */
    private WritableRaster raster;
=======
    /** The image (read-only) raster. */
    private Raster raster;
>>>>>>> e8257b3a

    /** The factor to apply to raw pixel value to get gray level on 0..255 */
    private int grayFactor = 1;

    /**
     * The implicit (maximum) value for foreground pixels, as determined
     * by the picture itself, null if undetermined.
     */
    private Integer implicitForeground;

<<<<<<< HEAD
    /** The current maximum value for foreground pixels, null if not set */
    private Integer maxForeground;

    
=======
>>>>>>> e8257b3a
    //~ Constructors -----------------------------------------------------------
    //---------//
    // Picture //
    //---------//
    /**
     * Build a picture instance from a given image.
     *
     * @param image        the provided image
     * @param levelService service where pixel events are to be written
     * @throws ImageFormatException
     */
    public Picture (RenderedImage image,
                    SelectionService levelService)
            throws ImageFormatException
    {
        this.levelService = levelService;
        setImage(image);
    }

    //~ Methods ----------------------------------------------------------------
    //-------//
    // close //
    //-------//
    /**
     * Release the resources linked to the picture image.
     */
    public void close ()
    {
        if (image != null) {
            image.dispose();
        }
    }

    //---------------//
    // dumpRectangle //
    //---------------//
    /**
     * Debugging routine, that prints a basic representation of a
     * rectangular portion of the picture.
     *
     * @param title an optional title for this image dump
     * @param xMin  x first coord
     * @param xMax  x last coord
     * @param yMin  y first coord
     * @param yMax  y last coord
     */
    public void dumpRectangle (String title,
                               int xMin,
                               int xMax,
                               int yMin,
                               int yMax)
    {
        System.out.println();

        if (title != null) {
            System.out.println(title);
        }

        // Abscissae
        System.out.print("     ");

        for (int x = xMin; x <= xMax; x++) {
            System.out.printf("%4d", x);
        }

        System.out.println();
        System.out.print("    +");

        for (int x = xMin; x <= xMax; x++) {
            System.out.print(" ---");
        }

        System.out.println();

        // Pixels
        for (int y = yMin; y <= yMax; y++) {
            System.out.printf("%4d", y);
            System.out.print("|");

            for (int x = xMin; x <= xMax; x++) {
                int pix = getPixel(x, y);

                if (pix == 255) {
                    System.out.print("   .");
                } else {
                    System.out.printf("%4d", pix);
                }
            }

            System.out.println();
        }

        System.out.println();
    }

    //--------------//
    // getDimension //
    //--------------//
    /**
     * Report (a copy of) the dimension in pixels of the current image.
     *
     * @return the image dimension
     */
    public PixelDimension getDimension ()
    {
        return new PixelDimension(dimension.width, dimension.height);
    }

    //-----------//
    // getHeight //
    //-----------//
    /**
     * Report the picture height in pixels.
     *
     * @return the height value
     */
    @Override
    public int getHeight ()
    {
        return dimension.height;
    }

    //----------//
    // getImage //
    //----------//
    /**
     * Report the underlying image.
     *
     * @return the image
     */
    public RenderedImage getImage ()
    {
        return image;
    }

    //-----------------------//
    // getImplicitForeground //
    //-----------------------//
    public Integer getImplicitForeground ()
    {
        return implicitForeground;
    }

<<<<<<< HEAD
    //------------------//
    // getMaxForeground //
    //------------------//
    @Override @Deprecated
    public int getMaxForeground ()
    {
        if (maxForeground != null) {
            return maxForeground;
        } else {
            return implicitForeground;
        }
    }

=======
>>>>>>> e8257b3a
    //---------//
    // getName //
    //---------//
    /**
     * Report the name for this Observer.
     *
     * @return Observer name
     */
    public String getName ()
    {
        return "Picture";
    }

    //----------//
    // getPixel //
    //----------//
    /**
     * Report the pixel element read at location (x, y) in the picture.
     *
     * @param x abscissa value
     * @param y ordinate value
     * @return the pixel value
     */
    @Override
    public final int getPixel (int x,
                               int y)
    {
        int[] pixel = raster.getPixel(x, y, (int[]) null); // Allocates pixel!

        if (grayFactor == 1) {
            // Speed up the normal case
            return pixel[0];
        } else {
            return (grayFactor / 2) + (grayFactor * pixel[0]);
        }
    }

    
    //----------//
    // getWidth //
    //----------//
    /**
     * Report the current width of the picture image.
     * Note that it may have been modified by a rotation.
     *
     * @return the current width value, in pixels.
     */
    @Override
    public int getWidth ()
    {
        return dimension.width;
    }

<<<<<<< HEAD
    //-----------//
    // isRotated //
    //-----------//
    /**
     * Predicate to report whether the picture has been rotated.
     *
     * @return true if rotated
     */
    public boolean isRotated ()
    {
        return rotated;
    }

    //--------//
    // update //
    //--------//
=======
    //---------//
    // onEvent //
    //---------//
>>>>>>> e8257b3a
    /**
     * Call-back triggered when sheet location has been modified.
     * Based on sheet location, we forward the pixel gray level to whoever is
     * interested in it.
     *
     * @param event the (sheet) location event
     */
    @Override
    public void onEvent (LocationEvent event)
    {
        try {
            // Ignore RELEASING
            if (event.movement == MouseMovement.RELEASING) {
                return;
            }

            Integer level = null;

            // Compute and forward pixel gray level
            Rectangle rect = event.getData();

            if (rect != null) {
                Point pt = rect.getLocation();

                // Check that we are not pointing outside the image
                if ((pt.x >= 0)
                        && (pt.x < getWidth())
                        && (pt.y >= 0)
                        && (pt.y < getHeight())) {
                    level = Integer.valueOf(getPixel(pt.x, pt.y));
                }
            }

            levelService.publish(
                    new PixelLevelEvent(this, event.hint, event.movement, level));
        } catch (Exception ex) {
            logger.warning(getClass().getName() + " onEvent error", ex);
        }
    }

    //--------//
    // render //
    //--------//
    /**
     * Paint the picture image in the provided graphic context.
     *
     * @param g the Graphics context
     */
    public void render (Graphics g)
    {
        Graphics2D g2 = (Graphics2D) g;
        g2.drawRenderedImage(image, identity);
    }

    //--------//
<<<<<<< HEAD
    // rotate //
    //--------//
    /**
     * Rotate the image according to the provided angle.
     * <p>Experience with JAI shows that we must use bytes rather than bits
     *
     * @param theta the desired rotation angle, in radians, positive for
     * clockwise, negative for counter-clockwise
     * @throws ImageFormatException
     */
    public void rotate (double theta)
            throws ImageFormatException
    {
        // Move bit -> byte if needed
        if (image.getColorModel().getPixelSize() == 1) {
            image = binaryToGray(image);
        }

        // Invert
        image = invert(image);
        ///printBounds();

        // Rotate
        image = JAI.create(
                "Rotate",
                new ParameterBlock().addSource(image) // Source image
                .add(0f) // x origin
                .add(0f) // y origin
                .add((float) theta) // angle
                .add(new InterpolationBilinear()), // Interpolation hint
                null);

        ///printBounds();

        // Translate the image so that we stay in non-negative coordinates
        if ((image.getMinX() != 0) || (image.getMinY() != 0)) {
            image = JAI.create(
                    "translate",
                    new ParameterBlock().addSource(image) // Source
                    .add(image.getMinX() * -1.0f) // dx
                    .add(image.getMinY() * -1.0f), // dy
                    null);

            ///printBounds();
        }

        //        // Crop the image to fit the size of the previous one
        //        image = JAI.create(
        //            "crop",
        //            new ParameterBlock().addSource(image) // The source image
        //            .add(0f) // x
        //            .add(0f) // y
        //            .add(dimension.width * 0.735f) // width
        //            .add(dimension.height * 0.825f), // height
        //            null);
        //        printBounds();

        // de-Invert
        image = invert(image);

        // Force immediate mode
        image.getTiles();

        // Update relevant parameters
        rotated = true;
        updateParams();

        logger.info("Image rotated {0} x {1}", new Object[]{getWidth(),
                                                            getHeight()});
    }

    //------------------//
    // setMaxForeground //
    //------------------//
    @Override @Deprecated
    public void setMaxForeground (int level)
    {
        this.maxForeground = level;
    }

    //----------//
    // setPixel //
    //----------//
    /**
     * Write a pixel at the provided location, in the currently writable
     * data buffer.
     *
     * @param pt  pixel coordinates
     * @param val pixel value
     */
    public final void setPixel (Point pt,
                                int val)
    {
        int[] pixel = new int[1];

        if (grayFactor == 1) {
            pixel[0] = val;
        } else {
            pixel[0] = (val - (grayFactor / 2)) / grayFactor;
        }

        raster.setPixel(pt.x, pt.y, pixel);
    }

    //--------//
=======
>>>>>>> e8257b3a
    // invert //
    //--------//
    public static PlanarImage invert (RenderedImage image)
    {
        return JAI.create(
                "Invert",
                new ParameterBlock().addSource(image).add(null),
                null);
    }

    //----------//
    // toString //
    //----------//
    @Override
    public String toString ()
    {
        return getName();
    }

    //------------//
    // RGBAToGray //
    //------------//
    private static PlanarImage RGBAToGray (PlanarImage image)
    {
        logger.fine("Discarding alpha band ...");

        PlanarImage pi = JAI.create("bandselect", image, new int[]{0, 1, 2});

        return RGBToGray(pi);
    }

    //-----------//
    // RGBToGray //
    //-----------//
    private static PlanarImage RGBToGray (PlanarImage image)
    {
        logger.info("Converting RGB image to gray ...");

        if (constants.useMaxChannelInColorToGray.isSet()) {
            // We use the max value among the RGB channels
            int width = image.getWidth();
            int height = image.getHeight();
            BufferedImage im = new BufferedImage(
                    width,
                    height,
                    BufferedImage.TYPE_BYTE_GRAY);
            WritableRaster raster = im.getRaster();
            Raster source = image.getData();
            int[] levels = new int[3];
            int maxLevel;

            for (int y = 0; y < height; y++) {
                for (int x = 0; x < width; x++) {
                    source.getPixel(x, y, levels);
                    maxLevel = 0;

                    for (int level : levels) {
                        if (maxLevel < level) {
                            maxLevel = level;
                        }
                    }

                    raster.setSample(x, y, 0, maxLevel);
                }
            }

            return PlanarImage.wrapRenderedImage(im);
        } else {
            // We use luminance value based on standard RGB combination
            double[][] matrix = {
                {0.114d, 0.587d, 0.299d, 0.0d}
            };

            return JAI.create(
                    "bandcombine",
                    new ParameterBlock().addSource(image).add(matrix),
                    null);
        }
    }

    //------------//
    // checkImage //
    //------------//
    private void checkImage ()
            throws ImageFormatException
    {
        // Check that the whole image has been loaded
        if ((image.getWidth() == -1) || (image.getHeight() == -1)) {
            throw new RuntimeException("Unusable image for Picture");
        } else {
            // Check & cache all parameters
            updateParams();
        }
    }

    //------------------//
    // checkImageFormat //
    //------------------//
    /**
     * Check if the image format (and especially its color model) is
     * properly handled by Audiveris.
     *
     * @throws ImageFormatException is the format is not supported
     */
    private void checkImageFormat ()
            throws ImageFormatException
    {
        int pixelSize = image.getColorModel().getPixelSize();

        if (pixelSize == 1) {
            ///image = binaryToGray(image); // Only if rotation is needed!
            implicitForeground = 0;
        }

        // Check nb of bands
<<<<<<< HEAD
        int numBands = image.getSampleModel().getNumBands();
        logger.fine("checkImageFormat. numBands={0}", numBands);

        if (numBands != 1) {
            if (numBands == 3) {
                image = RGBToGray(image);
            } else if (numBands == 4) {
                image = RGBAToGray(image);
            } else {
                throw new ImageFormatException(
                        "Unsupported sample model" + " numBands=" + numBands);
            }
=======
        SampleModel sampleModel = image.getSampleModel();
        int numBands = sampleModel.getNumBands();
        logger.fine("numBands={0}", numBands);

        if (numBands == 1) {
            // Pixel gray value. Nothing to do
        } else if (numBands == 2 && hasAlpha) {
            // Pixel + alpha
            // Discard alpha (TODO: check if premultiplied!!!)
            image = JAI.create("bandselect", image, new int[]{0});
        } else if (numBands == 3 && !hasAlpha) {
            // RGB
            image = RGBToGray(image);
        } else if (numBands == 4 && hasAlpha) {
            // RGB + alpha
            image = RGBAToGray(image);
        } else {
            throw new ImageFormatException(
                    "Unsupported sample model numBands=" + numBands);
>>>>>>> e8257b3a
        }
    }

    //-------------//
    // printBounds //
    //-------------//
    private void printBounds ()
    {
        logger.info("minX:{0} minY:{1} maxX:{2} maxY:{3}",
<<<<<<< HEAD
                    new Object[]{image.getMinX(), image.getMinY(),
                                 image.getMaxX(), image.getMaxY()});
=======
                image.getMinX(), image.getMinY(),
                image.getMaxX(), image.getMaxY());
>>>>>>> e8257b3a
    }

    //----------//
    // setImage //
    //----------//
    private void setImage (RenderedImage renderedImage)
            throws ImageFormatException
    {
        image = PlanarImage.wrapRenderedImage(renderedImage);

        checkImage();
    }

    //--------------//
    // updateParams //
    //--------------//
    private void updateParams ()
            throws ImageFormatException
    {
        checkImageFormat();

        // Cache dimensions
        dimension = new PixelDimension(image.getWidth(), image.getHeight());
        raster = Raster.createRaster(
                image.getData().getSampleModel(),
                image.getData().getDataBuffer(),
                null);
        logger.fine("raster={0}", raster);

        ///dataBuffer = raster.getDataBuffer();

        // Check pixel size
        ColorModel colorModel = image.getColorModel();
        int pixelSize = colorModel.getPixelSize();
        logger.fine("colorModel={0} pixelSize={1}", new Object[]{colorModel,
                                                                 pixelSize});

        if (pixelSize == 1) {
            grayFactor = 1;
        } else if (pixelSize <= 8) {
            grayFactor = (int) Math.rint(128 / Math.pow(2, pixelSize - 1));
        } else {
            throw new RuntimeException("Unsupported pixel size:" + pixelSize);
        }

        //        if (pixelSize != 8) {
        //            logger.warning(
        //                "The input image has a pixel size of " + pixelSize + " bits." +
        //                "\nConsider converting to a format with pixel color on 8 bits (1 byte)");
        //        }
        logger.fine("grayFactor={0}", grayFactor);
    }

    //~ Inner Classes ----------------------------------------------------------
    //-----------//
    // Constants //
    //-----------//
    private static final class Constants
            extends ConstantSet
    {
        //~ Instance fields ----------------------------------------------------

        Constant.Boolean useMaxChannelInColorToGray = new Constant.Boolean(
                true,
<<<<<<< HEAD
                "Should we use max channel rather than standard luminance in "
                + "RGAtoGray transform");

        //
        Constant.Ratio binaryToGrayscaleSubsampling = new Constant.Ratio(
                1,
                "Subsampling ratio between 0 and 1, or 1 for no subsampling "
                + "(memory intensive)");
=======
                "Should we use max channel rather than standard luminance?");

>>>>>>> e8257b3a
    }
}
<|MERGE_RESOLUTION|>--- conflicted
+++ resolved
@@ -1,780 +1,575 @@
-//----------------------------------------------------------------------------//
-//                                                                            //
-//                               P i c t u r e                                //
-//                                                                            //
-//----------------------------------------------------------------------------//
-// <editor-fold defaultstate="collapsed" desc="hdr">                          //
-//  Copyright (C) Hervé Bitteur and Brenton Partridge 2000-2012.              //
-//  This software is released under the GNU General Public License.           //
-//  Goto http://kenai.com/projects/audiveris to report bugs or suggestions.   //
-//----------------------------------------------------------------------------//
-// </editor-fold>
-package omr.sheet.picture;
-
-import omr.constant.Constant;
-import omr.constant.ConstantSet;
-
-<<<<<<< HEAD
-import omr.lag.AbstractPixelSource;
-import omr.lag.PixelSource;
-=======
-import omr.run.PixelSource;
->>>>>>> e8257b3a
-
-import omr.log.Logger;
-
-import omr.score.common.PixelDimension;
-
-import omr.selection.LocationEvent;
-import omr.selection.MouseMovement;
-import omr.selection.PixelLevelEvent;
-import omr.selection.SelectionService;
-
-import omr.util.JaiLoader;
-
-import org.bushe.swing.event.EventSubscriber;
-
-import java.awt.Graphics;
-import java.awt.Graphics2D;
-import java.awt.Point;
-import java.awt.Rectangle;
-import java.awt.geom.AffineTransform;
-import java.awt.image.BufferedImage;
-import java.awt.image.ColorModel;
-import java.awt.image.Raster;
-import java.awt.image.RenderedImage;
-import java.awt.image.WritableRaster;
-import java.awt.image.renderable.ParameterBlock;
-
-import javax.media.jai.JAI;
-import javax.media.jai.PlanarImage;
-
-/**
- * Class {@code Picture} encapsulates an image, allowing modifications
- * and rendering.
- * Its current implementation is based on JAI (Java Advanced Imaging).
- *
- * <p> Operations allow : <ul>
- * <li> To <b>render</b> the (original) image in a graphic context </li>
- * <li> To report current image <b>dimension</b> parameters</li>
- * <li> To <b>read</b> a pixel knowing its location in the current image </li>
- * </ul> </p>
- *
-<<<<<<< HEAD
-=======
- * <p>TODO: Rather than the custom grayfactor trick, consider using the standard
- * normalized form of ColorModel.
- * <p>TODO: When an alpha channel is involved, perform the alpha multiplication
- * if the components are not yet premultiplied.
- *
->>>>>>> e8257b3a
- * @author Hervé Bitteur
- * @author Brenton Partridge
- *
- * TODO: work on grayFactor
- */
-public class Picture extends AbstractPixelSource
-        implements PixelSource,
-                   EventSubscriber<LocationEvent>
-{
-    //~ Static fields/initializers ---------------------------------------------
-
-    /** Specific application parameters */
-    private static final Constants constants = new Constants();
-
-    /** Usual logger utility */
-    private static final Logger logger = Logger.getLogger(Picture.class);
-
-    static {
-        JaiLoader.ensureLoaded();
-    }
-
-    /** Identity transformation used for display */
-    private static final AffineTransform identity = new AffineTransform();
-
-    //~ Instance fields --------------------------------------------------------
-<<<<<<< HEAD
-    /** Dimension of current image */
-=======
-    //
-    /** Dimension of current image. */
->>>>>>> e8257b3a
-    private PixelDimension dimension;
-
-    /** Current image. */
-    private PlanarImage image;
-
-    /** Service object where gray level of pixel is to be written to
-     * when so asked for by the onEvent() method. */
-    private final SelectionService levelService;
-
-<<<<<<< HEAD
-    /** Remember if we have actually rotated the image */
-    private boolean rotated = false;
-
-    /** Cached dimension */
-    ///private int dimensionWidth;
-    /** The image (writable) raster */
-    private WritableRaster raster;
-=======
-    /** The image (read-only) raster. */
-    private Raster raster;
->>>>>>> e8257b3a
-
-    /** The factor to apply to raw pixel value to get gray level on 0..255 */
-    private int grayFactor = 1;
-
-    /**
-     * The implicit (maximum) value for foreground pixels, as determined
-     * by the picture itself, null if undetermined.
-     */
-    private Integer implicitForeground;
-
-<<<<<<< HEAD
-    /** The current maximum value for foreground pixels, null if not set */
-    private Integer maxForeground;
-
-    
-=======
->>>>>>> e8257b3a
-    //~ Constructors -----------------------------------------------------------
-    //---------//
-    // Picture //
-    //---------//
-    /**
-     * Build a picture instance from a given image.
-     *
-     * @param image        the provided image
-     * @param levelService service where pixel events are to be written
-     * @throws ImageFormatException
-     */
-    public Picture (RenderedImage image,
-                    SelectionService levelService)
-            throws ImageFormatException
-    {
-        this.levelService = levelService;
-        setImage(image);
-    }
-
-    //~ Methods ----------------------------------------------------------------
-    //-------//
-    // close //
-    //-------//
-    /**
-     * Release the resources linked to the picture image.
-     */
-    public void close ()
-    {
-        if (image != null) {
-            image.dispose();
-        }
-    }
-
-    //---------------//
-    // dumpRectangle //
-    //---------------//
-    /**
-     * Debugging routine, that prints a basic representation of a
-     * rectangular portion of the picture.
-     *
-     * @param title an optional title for this image dump
-     * @param xMin  x first coord
-     * @param xMax  x last coord
-     * @param yMin  y first coord
-     * @param yMax  y last coord
-     */
-    public void dumpRectangle (String title,
-                               int xMin,
-                               int xMax,
-                               int yMin,
-                               int yMax)
-    {
-        System.out.println();
-
-        if (title != null) {
-            System.out.println(title);
-        }
-
-        // Abscissae
-        System.out.print("     ");
-
-        for (int x = xMin; x <= xMax; x++) {
-            System.out.printf("%4d", x);
-        }
-
-        System.out.println();
-        System.out.print("    +");
-
-        for (int x = xMin; x <= xMax; x++) {
-            System.out.print(" ---");
-        }
-
-        System.out.println();
-
-        // Pixels
-        for (int y = yMin; y <= yMax; y++) {
-            System.out.printf("%4d", y);
-            System.out.print("|");
-
-            for (int x = xMin; x <= xMax; x++) {
-                int pix = getPixel(x, y);
-
-                if (pix == 255) {
-                    System.out.print("   .");
-                } else {
-                    System.out.printf("%4d", pix);
-                }
-            }
-
-            System.out.println();
-        }
-
-        System.out.println();
-    }
-
-    //--------------//
-    // getDimension //
-    //--------------//
-    /**
-     * Report (a copy of) the dimension in pixels of the current image.
-     *
-     * @return the image dimension
-     */
-    public PixelDimension getDimension ()
-    {
-        return new PixelDimension(dimension.width, dimension.height);
-    }
-
-    //-----------//
-    // getHeight //
-    //-----------//
-    /**
-     * Report the picture height in pixels.
-     *
-     * @return the height value
-     */
-    @Override
-    public int getHeight ()
-    {
-        return dimension.height;
-    }
-
-    //----------//
-    // getImage //
-    //----------//
-    /**
-     * Report the underlying image.
-     *
-     * @return the image
-     */
-    public RenderedImage getImage ()
-    {
-        return image;
-    }
-
-    //-----------------------//
-    // getImplicitForeground //
-    //-----------------------//
-    public Integer getImplicitForeground ()
-    {
-        return implicitForeground;
-    }
-
-<<<<<<< HEAD
-    //------------------//
-    // getMaxForeground //
-    //------------------//
-    @Override @Deprecated
-    public int getMaxForeground ()
-    {
-        if (maxForeground != null) {
-            return maxForeground;
-        } else {
-            return implicitForeground;
-        }
-    }
-
-=======
->>>>>>> e8257b3a
-    //---------//
-    // getName //
-    //---------//
-    /**
-     * Report the name for this Observer.
-     *
-     * @return Observer name
-     */
-    public String getName ()
-    {
-        return "Picture";
-    }
-
-    //----------//
-    // getPixel //
-    //----------//
-    /**
-     * Report the pixel element read at location (x, y) in the picture.
-     *
-     * @param x abscissa value
-     * @param y ordinate value
-     * @return the pixel value
-     */
-    @Override
-    public final int getPixel (int x,
-                               int y)
-    {
-        int[] pixel = raster.getPixel(x, y, (int[]) null); // Allocates pixel!
-
-        if (grayFactor == 1) {
-            // Speed up the normal case
-            return pixel[0];
-        } else {
-            return (grayFactor / 2) + (grayFactor * pixel[0]);
-        }
-    }
-
-    
-    //----------//
-    // getWidth //
-    //----------//
-    /**
-     * Report the current width of the picture image.
-     * Note that it may have been modified by a rotation.
-     *
-     * @return the current width value, in pixels.
-     */
-    @Override
-    public int getWidth ()
-    {
-        return dimension.width;
-    }
-
-<<<<<<< HEAD
-    //-----------//
-    // isRotated //
-    //-----------//
-    /**
-     * Predicate to report whether the picture has been rotated.
-     *
-     * @return true if rotated
-     */
-    public boolean isRotated ()
-    {
-        return rotated;
-    }
-
-    //--------//
-    // update //
-    //--------//
-=======
-    //---------//
-    // onEvent //
-    //---------//
->>>>>>> e8257b3a
-    /**
-     * Call-back triggered when sheet location has been modified.
-     * Based on sheet location, we forward the pixel gray level to whoever is
-     * interested in it.
-     *
-     * @param event the (sheet) location event
-     */
-    @Override
-    public void onEvent (LocationEvent event)
-    {
-        try {
-            // Ignore RELEASING
-            if (event.movement == MouseMovement.RELEASING) {
-                return;
-            }
-
-            Integer level = null;
-
-            // Compute and forward pixel gray level
-            Rectangle rect = event.getData();
-
-            if (rect != null) {
-                Point pt = rect.getLocation();
-
-                // Check that we are not pointing outside the image
-                if ((pt.x >= 0)
-                        && (pt.x < getWidth())
-                        && (pt.y >= 0)
-                        && (pt.y < getHeight())) {
-                    level = Integer.valueOf(getPixel(pt.x, pt.y));
-                }
-            }
-
-            levelService.publish(
-                    new PixelLevelEvent(this, event.hint, event.movement, level));
-        } catch (Exception ex) {
-            logger.warning(getClass().getName() + " onEvent error", ex);
-        }
-    }
-
-    //--------//
-    // render //
-    //--------//
-    /**
-     * Paint the picture image in the provided graphic context.
-     *
-     * @param g the Graphics context
-     */
-    public void render (Graphics g)
-    {
-        Graphics2D g2 = (Graphics2D) g;
-        g2.drawRenderedImage(image, identity);
-    }
-
-    //--------//
-<<<<<<< HEAD
-    // rotate //
-    //--------//
-    /**
-     * Rotate the image according to the provided angle.
-     * <p>Experience with JAI shows that we must use bytes rather than bits
-     *
-     * @param theta the desired rotation angle, in radians, positive for
-     * clockwise, negative for counter-clockwise
-     * @throws ImageFormatException
-     */
-    public void rotate (double theta)
-            throws ImageFormatException
-    {
-        // Move bit -> byte if needed
-        if (image.getColorModel().getPixelSize() == 1) {
-            image = binaryToGray(image);
-        }
-
-        // Invert
-        image = invert(image);
-        ///printBounds();
-
-        // Rotate
-        image = JAI.create(
-                "Rotate",
-                new ParameterBlock().addSource(image) // Source image
-                .add(0f) // x origin
-                .add(0f) // y origin
-                .add((float) theta) // angle
-                .add(new InterpolationBilinear()), // Interpolation hint
-                null);
-
-        ///printBounds();
-
-        // Translate the image so that we stay in non-negative coordinates
-        if ((image.getMinX() != 0) || (image.getMinY() != 0)) {
-            image = JAI.create(
-                    "translate",
-                    new ParameterBlock().addSource(image) // Source
-                    .add(image.getMinX() * -1.0f) // dx
-                    .add(image.getMinY() * -1.0f), // dy
-                    null);
-
-            ///printBounds();
-        }
-
-        //        // Crop the image to fit the size of the previous one
-        //        image = JAI.create(
-        //            "crop",
-        //            new ParameterBlock().addSource(image) // The source image
-        //            .add(0f) // x
-        //            .add(0f) // y
-        //            .add(dimension.width * 0.735f) // width
-        //            .add(dimension.height * 0.825f), // height
-        //            null);
-        //        printBounds();
-
-        // de-Invert
-        image = invert(image);
-
-        // Force immediate mode
-        image.getTiles();
-
-        // Update relevant parameters
-        rotated = true;
-        updateParams();
-
-        logger.info("Image rotated {0} x {1}", new Object[]{getWidth(),
-                                                            getHeight()});
-    }
-
-    //------------------//
-    // setMaxForeground //
-    //------------------//
-    @Override @Deprecated
-    public void setMaxForeground (int level)
-    {
-        this.maxForeground = level;
-    }
-
-    //----------//
-    // setPixel //
-    //----------//
-    /**
-     * Write a pixel at the provided location, in the currently writable
-     * data buffer.
-     *
-     * @param pt  pixel coordinates
-     * @param val pixel value
-     */
-    public final void setPixel (Point pt,
-                                int val)
-    {
-        int[] pixel = new int[1];
-
-        if (grayFactor == 1) {
-            pixel[0] = val;
-        } else {
-            pixel[0] = (val - (grayFactor / 2)) / grayFactor;
-        }
-
-        raster.setPixel(pt.x, pt.y, pixel);
-    }
-
-    //--------//
-=======
->>>>>>> e8257b3a
-    // invert //
-    //--------//
-    public static PlanarImage invert (RenderedImage image)
-    {
-        return JAI.create(
-                "Invert",
-                new ParameterBlock().addSource(image).add(null),
-                null);
-    }
-
-    //----------//
-    // toString //
-    //----------//
-    @Override
-    public String toString ()
-    {
-        return getName();
-    }
-
-    //------------//
-    // RGBAToGray //
-    //------------//
-    private static PlanarImage RGBAToGray (PlanarImage image)
-    {
-        logger.fine("Discarding alpha band ...");
-
-        PlanarImage pi = JAI.create("bandselect", image, new int[]{0, 1, 2});
-
-        return RGBToGray(pi);
-    }
-
-    //-----------//
-    // RGBToGray //
-    //-----------//
-    private static PlanarImage RGBToGray (PlanarImage image)
-    {
-        logger.info("Converting RGB image to gray ...");
-
-        if (constants.useMaxChannelInColorToGray.isSet()) {
-            // We use the max value among the RGB channels
-            int width = image.getWidth();
-            int height = image.getHeight();
-            BufferedImage im = new BufferedImage(
-                    width,
-                    height,
-                    BufferedImage.TYPE_BYTE_GRAY);
-            WritableRaster raster = im.getRaster();
-            Raster source = image.getData();
-            int[] levels = new int[3];
-            int maxLevel;
-
-            for (int y = 0; y < height; y++) {
-                for (int x = 0; x < width; x++) {
-                    source.getPixel(x, y, levels);
-                    maxLevel = 0;
-
-                    for (int level : levels) {
-                        if (maxLevel < level) {
-                            maxLevel = level;
-                        }
-                    }
-
-                    raster.setSample(x, y, 0, maxLevel);
-                }
-            }
-
-            return PlanarImage.wrapRenderedImage(im);
-        } else {
-            // We use luminance value based on standard RGB combination
-            double[][] matrix = {
-                {0.114d, 0.587d, 0.299d, 0.0d}
-            };
-
-            return JAI.create(
-                    "bandcombine",
-                    new ParameterBlock().addSource(image).add(matrix),
-                    null);
-        }
-    }
-
-    //------------//
-    // checkImage //
-    //------------//
-    private void checkImage ()
-            throws ImageFormatException
-    {
-        // Check that the whole image has been loaded
-        if ((image.getWidth() == -1) || (image.getHeight() == -1)) {
-            throw new RuntimeException("Unusable image for Picture");
-        } else {
-            // Check & cache all parameters
-            updateParams();
-        }
-    }
-
-    //------------------//
-    // checkImageFormat //
-    //------------------//
-    /**
-     * Check if the image format (and especially its color model) is
-     * properly handled by Audiveris.
-     *
-     * @throws ImageFormatException is the format is not supported
-     */
-    private void checkImageFormat ()
-            throws ImageFormatException
-    {
-        int pixelSize = image.getColorModel().getPixelSize();
-
-        if (pixelSize == 1) {
-            ///image = binaryToGray(image); // Only if rotation is needed!
-            implicitForeground = 0;
-        }
-
-        // Check nb of bands
-<<<<<<< HEAD
-        int numBands = image.getSampleModel().getNumBands();
-        logger.fine("checkImageFormat. numBands={0}", numBands);
-
-        if (numBands != 1) {
-            if (numBands == 3) {
-                image = RGBToGray(image);
-            } else if (numBands == 4) {
-                image = RGBAToGray(image);
-            } else {
-                throw new ImageFormatException(
-                        "Unsupported sample model" + " numBands=" + numBands);
-            }
-=======
-        SampleModel sampleModel = image.getSampleModel();
-        int numBands = sampleModel.getNumBands();
-        logger.fine("numBands={0}", numBands);
-
-        if (numBands == 1) {
-            // Pixel gray value. Nothing to do
-        } else if (numBands == 2 && hasAlpha) {
-            // Pixel + alpha
-            // Discard alpha (TODO: check if premultiplied!!!)
-            image = JAI.create("bandselect", image, new int[]{0});
-        } else if (numBands == 3 && !hasAlpha) {
-            // RGB
-            image = RGBToGray(image);
-        } else if (numBands == 4 && hasAlpha) {
-            // RGB + alpha
-            image = RGBAToGray(image);
-        } else {
-            throw new ImageFormatException(
-                    "Unsupported sample model numBands=" + numBands);
->>>>>>> e8257b3a
-        }
-    }
-
-    //-------------//
-    // printBounds //
-    //-------------//
-    private void printBounds ()
-    {
-        logger.info("minX:{0} minY:{1} maxX:{2} maxY:{3}",
-<<<<<<< HEAD
-                    new Object[]{image.getMinX(), image.getMinY(),
-                                 image.getMaxX(), image.getMaxY()});
-=======
-                image.getMinX(), image.getMinY(),
-                image.getMaxX(), image.getMaxY());
->>>>>>> e8257b3a
-    }
-
-    //----------//
-    // setImage //
-    //----------//
-    private void setImage (RenderedImage renderedImage)
-            throws ImageFormatException
-    {
-        image = PlanarImage.wrapRenderedImage(renderedImage);
-
-        checkImage();
-    }
-
-    //--------------//
-    // updateParams //
-    //--------------//
-    private void updateParams ()
-            throws ImageFormatException
-    {
-        checkImageFormat();
-
-        // Cache dimensions
-        dimension = new PixelDimension(image.getWidth(), image.getHeight());
-        raster = Raster.createRaster(
-                image.getData().getSampleModel(),
-                image.getData().getDataBuffer(),
-                null);
-        logger.fine("raster={0}", raster);
-
-        ///dataBuffer = raster.getDataBuffer();
-
-        // Check pixel size
-        ColorModel colorModel = image.getColorModel();
-        int pixelSize = colorModel.getPixelSize();
-        logger.fine("colorModel={0} pixelSize={1}", new Object[]{colorModel,
-                                                                 pixelSize});
-
-        if (pixelSize == 1) {
-            grayFactor = 1;
-        } else if (pixelSize <= 8) {
-            grayFactor = (int) Math.rint(128 / Math.pow(2, pixelSize - 1));
-        } else {
-            throw new RuntimeException("Unsupported pixel size:" + pixelSize);
-        }
-
-        //        if (pixelSize != 8) {
-        //            logger.warning(
-        //                "The input image has a pixel size of " + pixelSize + " bits." +
-        //                "\nConsider converting to a format with pixel color on 8 bits (1 byte)");
-        //        }
-        logger.fine("grayFactor={0}", grayFactor);
-    }
-
-    //~ Inner Classes ----------------------------------------------------------
-    //-----------//
-    // Constants //
-    //-----------//
-    private static final class Constants
-            extends ConstantSet
-    {
-        //~ Instance fields ----------------------------------------------------
-
-        Constant.Boolean useMaxChannelInColorToGray = new Constant.Boolean(
-                true,
-<<<<<<< HEAD
-                "Should we use max channel rather than standard luminance in "
-                + "RGAtoGray transform");
-
-        //
-        Constant.Ratio binaryToGrayscaleSubsampling = new Constant.Ratio(
-                1,
-                "Subsampling ratio between 0 and 1, or 1 for no subsampling "
-                + "(memory intensive)");
-=======
-                "Should we use max channel rather than standard luminance?");
-
->>>>>>> e8257b3a
-    }
-}
+//----------------------------------------------------------------------------//
+//                                                                            //
+//                               P i c t u r e                                //
+//                                                                            //
+//----------------------------------------------------------------------------//
+// <editor-fold defaultstate="collapsed" desc="hdr">                          //
+//  Copyright (C) Hervé Bitteur and Brenton Partridge 2000-2012.              //
+//  This software is released under the GNU General Public License.           //
+//  Goto http://kenai.com/projects/audiveris to report bugs or suggestions.   //
+//----------------------------------------------------------------------------//
+// </editor-fold>
+package omr.sheet.picture;
+
+import omr.constant.Constant;
+import omr.constant.ConstantSet;
+
+import omr.run.PixelSource;
+
+import omr.log.Logger;
+
+import omr.score.common.PixelDimension;
+
+import omr.selection.LocationEvent;
+import omr.selection.MouseMovement;
+import omr.selection.PixelLevelEvent;
+import omr.selection.SelectionService;
+
+import omr.util.JaiLoader;
+
+import org.bushe.swing.event.EventSubscriber;
+
+import java.awt.Graphics;
+import java.awt.Graphics2D;
+import java.awt.Point;
+import java.awt.Rectangle;
+import java.awt.geom.AffineTransform;
+import java.awt.image.BufferedImage;
+import java.awt.image.ColorModel;
+import java.awt.image.Raster;
+import java.awt.image.RenderedImage;
+import java.awt.image.SampleModel;
+import java.awt.image.WritableRaster;
+import java.awt.image.renderable.ParameterBlock;
+
+import javax.media.jai.JAI;
+import javax.media.jai.PlanarImage;
+
+/**
+ * Class {@code Picture} encapsulates an image, allowing modifications
+ * and rendering.
+ * Its current implementation is based on JAI (Java Advanced Imaging).
+ *
+ * <p> Operations allow : <ul>
+ * <li> To <b>render</b> the (original) image in a graphic context </li>
+ * <li> To report current image <b>dimension</b> parameters</li>
+ * <li> To <b>read</b> a pixel knowing its location in the current image </li>
+ * </ul> </p>
+ *
+ * <p>TODO: Rather than the custom grayfactor trick, consider using the standard
+ * normalized form of ColorModel.
+ * <p>TODO: When an alpha channel is involved, perform the alpha multiplication
+ * if the components are not yet premultiplied.
+ *
+ * @author Hervé Bitteur
+ * @author Brenton Partridge
+ */
+public class Picture
+        implements PixelSource,
+                   EventSubscriber<LocationEvent>
+{
+    //~ Static fields/initializers ---------------------------------------------
+
+    /** Specific application parameters */
+    private static final Constants constants = new Constants();
+
+    /** Usual logger utility */
+    private static final Logger logger = Logger.getLogger(Picture.class);
+
+    static {
+        JaiLoader.ensureLoaded();
+    }
+
+    /** Identity transformation used for display */
+    private static final AffineTransform identity = new AffineTransform();
+
+    //~ Instance fields --------------------------------------------------------
+    //
+    /** Dimension of current image. */
+    private PixelDimension dimension;
+
+    /** Current image. */
+    private PlanarImage image;
+
+    /** Service object where gray level of pixel is to be written to
+     * when so asked for by the onEvent() method. */
+    private final SelectionService levelService;
+
+    /** The image (read-only) raster. */
+    private Raster raster;
+
+    /** The factor to apply to raw pixel value to get gray level on 0..255 */
+    private int grayFactor = 1;
+
+    /**
+     * The implicit (maximum) value for foreground pixels, as determined
+     * by the picture itself, null if undetermined.
+     */
+    private Integer implicitForeground;
+
+    //~ Constructors -----------------------------------------------------------
+    //
+    //---------//
+    // Picture //
+    //---------//
+    /**
+     * Build a picture instance from a given image.
+     *
+     * @param image        the provided image
+     * @param levelService service where pixel events are to be written
+     * @throws ImageFormatException
+     */
+    public Picture (RenderedImage image,
+                    SelectionService levelService)
+            throws ImageFormatException
+    {
+        this.levelService = levelService;
+        setImage(image);
+    }
+
+    //~ Methods ----------------------------------------------------------------
+    //
+    //-------//
+    // close //
+    //-------//
+    /**
+     * Release the resources linked to the picture image.
+     */
+    public void close ()
+    {
+        if (image != null) {
+            image.dispose();
+        }
+    }
+
+    //---------------//
+    // dumpRectangle //
+    //---------------//
+    /**
+     * Debugging routine, that prints a basic representation of a
+     * rectangular portion of the picture.
+     *
+     * @param title an optional title for this image dump
+     * @param xMin  x first coord
+     * @param xMax  x last coord
+     * @param yMin  y first coord
+     * @param yMax  y last coord
+     */
+    public void dumpRectangle (String title,
+                               int xMin,
+                               int xMax,
+                               int yMin,
+                               int yMax)
+    {
+        System.out.println();
+
+        if (title != null) {
+            System.out.println(title);
+        }
+
+        // Abscissae
+        System.out.print("     ");
+
+        for (int x = xMin; x <= xMax; x++) {
+            System.out.printf("%4d", x);
+        }
+
+        System.out.println();
+        System.out.print("    +");
+
+        for (int x = xMin; x <= xMax; x++) {
+            System.out.print(" ---");
+        }
+
+        System.out.println();
+
+        // Pixels
+        for (int y = yMin; y <= yMax; y++) {
+            System.out.printf("%4d", y);
+            System.out.print("|");
+
+            for (int x = xMin; x <= xMax; x++) {
+                int pix = getPixel(x, y);
+
+                if (pix == 255) {
+                    System.out.print("   .");
+                } else {
+                    System.out.printf("%4d", pix);
+                }
+            }
+
+            System.out.println();
+        }
+
+        System.out.println();
+    }
+
+    //--------------//
+    // getDimension //
+    //--------------//
+    /**
+     * Report (a copy of) the dimension in pixels of the current image.
+     *
+     * @return the image dimension
+     */
+    public PixelDimension getDimension ()
+    {
+        return new PixelDimension(dimension.width, dimension.height);
+    }
+
+    //-----------//
+    // getHeight //
+    //-----------//
+    /**
+     * Report the picture height in pixels.
+     *
+     * @return the height value
+     */
+    @Override
+    public int getHeight ()
+    {
+        return dimension.height;
+    }
+
+    //----------//
+    // getImage //
+    //----------//
+    /**
+     * Report the underlying image.
+     *
+     * @return the image
+     */
+    public RenderedImage getImage ()
+    {
+        return image;
+    }
+
+    //-----------------------//
+    // getImplicitForeground //
+    //-----------------------//
+    public Integer getImplicitForeground ()
+    {
+        return implicitForeground;
+    }
+
+    //---------//
+    // getName //
+    //---------//
+    /**
+     * Report the name for this Observer.
+     *
+     * @return Observer name
+     */
+    public String getName ()
+    {
+        return "Picture";
+    }
+
+    //----------//
+    // getPixel //
+    //----------//
+    /**
+     * Report the pixel element read at location (x, y) in the picture.
+     *
+     * @param x abscissa value
+     * @param y ordinate value
+     * @return the pixel value
+     */
+    @Override
+    public final int getPixel (int x,
+                               int y)
+    {
+        int[] pixel = raster.getPixel(x, y, (int[]) null); // Allocates pixel!
+
+        if (grayFactor == 1) {
+            // Speed up the normal case
+            return pixel[0];
+        } else {
+            return (grayFactor / 2) + (grayFactor * pixel[0]);
+        }
+    }
+
+    //----------//
+    // getWidth //
+    //----------//
+    /**
+     * Report the current width of the picture image.
+     * Note that it may have been modified by a rotation.
+     *
+     * @return the current width value, in pixels.
+     */
+    @Override
+    public int getWidth ()
+    {
+        return dimension.width;
+    }
+
+    //---------//
+    // onEvent //
+    //---------//
+    /**
+     * Call-back triggered when sheet location has been modified.
+     * Based on sheet location, we forward the pixel gray level to whoever is
+     * interested in it.
+     *
+     * @param event the (sheet) location event
+     */
+    @Override
+    public void onEvent (LocationEvent event)
+    {
+        try {
+            // Ignore RELEASING
+            if (event.movement == MouseMovement.RELEASING) {
+                return;
+            }
+
+            Integer level = null;
+
+            // Compute and forward pixel gray level
+            Rectangle rect = event.getData();
+
+            if (rect != null) {
+                Point pt = rect.getLocation();
+
+                // Check that we are not pointing outside the image
+                if ((pt.x >= 0)
+                    && (pt.x < getWidth())
+                    && (pt.y >= 0)
+                    && (pt.y < getHeight())) {
+                    level = Integer.valueOf(getPixel(pt.x, pt.y));
+                }
+            }
+
+            levelService.publish(
+                    new PixelLevelEvent(this, event.hint, event.movement, level));
+        } catch (Exception ex) {
+            logger.warning(getClass().getName() + " onEvent error", ex);
+        }
+    }
+
+    //--------//
+    // render //
+    //--------//
+    /**
+     * Paint the picture image in the provided graphic context.
+     *
+     * @param g the Graphics context
+     */
+    public void render (Graphics g)
+    {
+        Graphics2D g2 = (Graphics2D) g;
+        g2.drawRenderedImage(image, identity);
+    }
+
+    //--------//
+    // invert //
+    //--------//
+    public static PlanarImage invert (RenderedImage image)
+    {
+        return JAI.create(
+                "Invert",
+                new ParameterBlock().addSource(image).add(null),
+                null);
+    }
+
+    //----------//
+    // toString //
+    //----------//
+    @Override
+    public String toString ()
+    {
+        return getName();
+    }
+
+    //------------//
+    // RGBAToGray //
+    //------------//
+    private static PlanarImage RGBAToGray (PlanarImage image)
+    {
+        logger.info("Discarding alpha band ...");
+
+        PlanarImage pi = JAI.create("bandselect", image, new int[]{0, 1, 2});
+
+        return RGBToGray(pi);
+    }
+
+    //-----------//
+    // RGBToGray //
+    //-----------//
+    private static PlanarImage RGBToGray (PlanarImage image)
+    {
+        logger.info("Converting RGB image to gray ...");
+
+        if (constants.useMaxChannelInColorToGray.isSet()) {
+            // We use the max value among the RGB channels
+            int width = image.getWidth();
+            int height = image.getHeight();
+            BufferedImage im = new BufferedImage(
+                    width,
+                    height,
+                    BufferedImage.TYPE_BYTE_GRAY);
+            WritableRaster raster = im.getRaster();
+            Raster source = image.getData();
+            int[] levels = new int[3];
+            int maxLevel;
+
+            for (int y = 0; y < height; y++) {
+                for (int x = 0; x < width; x++) {
+                    source.getPixel(x, y, levels);
+                    maxLevel = 0;
+
+                    for (int level : levels) {
+                        if (maxLevel < level) {
+                            maxLevel = level;
+                        }
+                    }
+
+                    raster.setSample(x, y, 0, maxLevel);
+                }
+            }
+
+            return PlanarImage.wrapRenderedImage(im);
+        } else {
+            // We use luminance value based on standard RGB combination
+            double[][] matrix = {
+                {0.114d, 0.587d, 0.299d, 0.0d}
+            };
+
+            return JAI.create(
+                    "bandcombine",
+                    new ParameterBlock().addSource(image).add(matrix),
+                    null);
+        }
+    }
+
+    //------------//
+    // checkImage //
+    //------------//
+    private void checkImage ()
+            throws ImageFormatException
+    {
+        // Check that the whole image has been loaded
+        if ((image.getWidth() == -1) || (image.getHeight() == -1)) {
+            throw new RuntimeException("Unusable image for Picture");
+        } else {
+            // Check & cache all parameters
+            updateParams();
+        }
+    }
+
+    //------------------//
+    // checkImageFormat //
+    //------------------//
+    /**
+     * Check if the image format (and especially its color model) is
+     * properly handled by Audiveris.
+     *
+     * @throws ImageFormatException is the format is not supported
+     */
+    private void checkImageFormat ()
+            throws ImageFormatException
+    {
+        ColorModel colorModel = image.getColorModel();
+        int pixelSize = colorModel.getPixelSize();
+        boolean hasAlpha = colorModel.hasAlpha();
+        logger.fine("{0}", colorModel);
+
+        if (pixelSize == 1) {
+            ///image = binaryToGray(image); // Only if rotation is needed!
+            implicitForeground = 0;
+        }
+
+        // Check nb of bands
+        SampleModel sampleModel = image.getSampleModel();
+        int numBands = sampleModel.getNumBands();
+        logger.fine("numBands={0}", numBands);
+
+        if (numBands == 1) {
+            // Pixel gray value. Nothing to do
+        } else if (numBands == 2 && hasAlpha) {
+            // Pixel + alpha
+            // Discard alpha (TODO: check if premultiplied!!!)
+            image = JAI.create("bandselect", image, new int[]{0});
+        } else if (numBands == 3 && !hasAlpha) {
+            // RGB
+            image = RGBToGray(image);
+        } else if (numBands == 4 && hasAlpha) {
+            // RGB + alpha
+            image = RGBAToGray(image);
+        } else {
+            throw new ImageFormatException(
+                    "Unsupported sample model numBands=" + numBands);
+        }
+
+    }
+
+    //-------------//
+    // printBounds //
+    //-------------//
+    private void printBounds ()
+    {
+        logger.info("minX:{0} minY:{1} maxX:{2} maxY:{3}",
+                image.getMinX(), image.getMinY(),
+                image.getMaxX(), image.getMaxY());
+    }
+
+    //----------//
+    // setImage //
+    //----------//
+    private void setImage (RenderedImage renderedImage)
+            throws ImageFormatException
+    {
+        image = PlanarImage.wrapRenderedImage(renderedImage);
+
+        checkImage();
+    }
+
+    //--------------//
+    // updateParams //
+    //--------------//
+    private void updateParams ()
+            throws ImageFormatException
+    {
+        checkImageFormat();
+
+        // Cache dimensions
+        dimension = new PixelDimension(image.getWidth(), image.getHeight());
+        raster = Raster.createRaster(
+                image.getData().getSampleModel(),
+                image.getData().getDataBuffer(),
+                null);
+        logger.fine("raster={0}", raster);
+
+        // Check pixel size and compute grayFactor accordingly
+        ColorModel colorModel = image.getColorModel();
+        int pixelSize = colorModel.getPixelSize();
+        logger.fine("colorModel={0} pixelSize={1}", colorModel, pixelSize);
+
+        if (pixelSize == 1) {
+            grayFactor = 1;
+        } else if (pixelSize <= 8) {
+            grayFactor = (int) Math.rint(128 / Math.pow(2, pixelSize - 1));
+        } else if (pixelSize <= 16) {
+            grayFactor = (int) Math.rint(32768 / Math.pow(2, pixelSize - 1));
+        } else {
+            throw new RuntimeException("Unsupported pixel size: " + pixelSize);
+        }
+
+        logger.fine("grayFactor={0}", grayFactor);
+    }
+
+    //~ Inner Classes ----------------------------------------------------------
+    //-----------//
+    // Constants //
+    //-----------//
+    private static final class Constants
+            extends ConstantSet
+    {
+        //~ Instance fields ----------------------------------------------------
+
+        Constant.Boolean useMaxChannelInColorToGray = new Constant.Boolean(
+                true,
+                "Should we use max channel rather than standard luminance?");
+
+    }
+}