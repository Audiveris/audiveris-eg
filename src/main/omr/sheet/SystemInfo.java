--- conflicted
+++ resolved
@@ -1,1590 +1,1583 @@
-//----------------------------------------------------------------------------//
-//                                                                            //
-//                            S y s t e m I n f o                             //
-//                                                                            //
-//----------------------------------------------------------------------------//
-// <editor-fold defaultstate="collapsed" desc="hdr">                          //
-//  Copyright © Hervé Bitteur 2000-2012. All rights reserved.                 //
-//  This software is released under the GNU General Public License.           //
-//  Goto http://kenai.com/projects/audiveris to report bugs or suggestions.   //
-//----------------------------------------------------------------------------//
-// </editor-fold>
-package omr.sheet;
-
-import omr.check.CheckSuite;
-
-import omr.glyph.CompoundBuilder;
-import omr.glyph.CompoundBuilder.CompoundAdapter;
-import omr.glyph.GlyphInspector;
-import omr.glyph.Glyphs;
-import omr.glyph.GlyphsBuilder;
-import omr.glyph.facets.Glyph;
-import omr.glyph.pattern.PatternsChecker;
-import omr.glyph.pattern.SlurInspector;
-
-import omr.grid.BarAlignment;
-import omr.grid.BarInfo;
-import omr.grid.LineInfo;
-import omr.grid.StaffInfo;
-import omr.grid.StaffManager;
-
-import omr.lag.Section;
-
-import omr.log.Logger;
-
-import omr.math.GeoPath;
-
-import omr.score.SystemTranslator;
-import omr.score.common.PixelDimension;
-import omr.score.common.PixelPoint;
-import omr.score.common.PixelRectangle;
-import omr.score.entity.ScoreSystem;
-import omr.score.entity.Staff;
-import omr.score.entity.SystemPart;
-
-import omr.step.StepException;
-
-import omr.text.TextBuilder;
-import omr.text.TextLine;
-
-import omr.util.HorizontalSide;
-import static omr.util.HorizontalSide.*;
-import omr.util.Navigable;
-import omr.util.Predicate;
-import omr.util.VerticalSide;
-
-import java.awt.geom.Point2D;
-import java.util.ArrayList;
-import java.util.Arrays;
-import java.util.Collection;
-import java.util.Collections;
-import java.util.HashMap;
-import java.util.LinkedHashSet;
-import java.util.List;
-import java.util.Map;
-import java.util.Set;
-import java.util.SortedSet;
-import java.util.TreeSet;
-import java.util.concurrent.ConcurrentSkipListSet;
-
-/**
- * Class {@code SystemInfo} gathers information from the original
- * picture about a retrieved system.
- * Most of the physical processing is done in parallel at system level, and
- * thus is handled from this SystemInfo object.
- *
- * <p>Many processing tasks are actually handled by companion classes, but
- * SystemInfo is the interface of choice, with delegation to the proper
- * companion.
- *
- * @author Hervé Bitteur
- */
-public class SystemInfo
-        implements Comparable<SystemInfo>
-{
-    //~ Static fields/initializers ---------------------------------------------
-
-    /** Usual logger utility */
-    private static final Logger logger = Logger.getLogger(SystemInfo.class);
-
-    //~ Instance fields --------------------------------------------------------
-    /** Related sheet */
-    @Navigable(false)
-    private final Sheet sheet;
-
-    /** Dedicated measure builder */
-    private final MeasuresBuilder measuresBuilder;
-
-    /** Dedicated text builder */
-    private final TextBuilder textBuilder;
-
-    /** Dedicated glyph builder */
-    private final GlyphsBuilder glyphsBuilder;
-
-    /** Dedicated compound builder */
-    private final CompoundBuilder compoundBuilder;
-
-    /** Dedicated verticals builder */
-    private final VerticalsBuilder verticalsBuilder;
-
-    /** Dedicated horizontals builder */
-    private final HorizontalsBuilder horizontalsBuilder;
-
-    /** Dedicated glyph inspector */
-    private final GlyphInspector glyphInspector;
-
-    /** Dedicated slur inspector */
-    private final SlurInspector slurInspector;
-
-    /** Dedicated system translator */
-    private final SystemTranslator translator;
-
-    /** Staves of this system */
-    private List<StaffInfo> staves = new ArrayList<>();
-
-    /** Parts in this system */
-    private final List<PartInfo> parts = new ArrayList<>();
-
-    /** Related System in Score hierarchy */
-    private ScoreSystem scoreSystem;
-
-    /** Left system bar, if any */
-    private BarInfo leftBar;
-
-    /** Right system bar, if any */
-    private BarInfo rightBar;
-
-    /** Left system limit (a filament or a straight line) */
-    private Object leftLimit;
-
-    /** Right system limit (a filament or a straight line) */
-    private Object rightLimit;
-
-    /** Bar alignments for this system */
-    private List<BarAlignment> barAlignments;
-
-    ///   HORIZONTALS   ////////////////////////////////////////////////////////
-    /** Horizontal sections, assigned once for all to this system */
-    private final List<Section> hSections = new ArrayList<>();
-
-    /** Unmodifiable view of the horizontal section collection */
-    private final Collection<Section> hSectionsView = Collections.
-            unmodifiableCollection(
-            hSections);
-
-    /** Retrieved tenuto signs in this system */
-    private final List<Glyph> tenutos = new ArrayList<>();
-
-    /** Retrieved endings in this system */
-    private final List<Glyph> endings = new ArrayList<>();
-
-    ///   VERTICALS   //////////////////////////////////////////////////////////
-    /** Vertical sections, assigned once for all to this system */
-    private final List<Section> vSections = new ArrayList<>();
-
-    /** Unmodifiable view of the vertical section collection */
-    private final Collection<Section> vSectionsView = Collections.
-            unmodifiableCollection(
-            vSections);
-
-    /** Collection of (active?) glyphs in this system */
-    private final SortedSet<Glyph> glyphs = new ConcurrentSkipListSet<>(
-            Glyph.byAbscissa);
-
-    /** Unmodifiable view of the glyphs collection */
-    private final SortedSet<Glyph> glyphsView = Collections.
-            unmodifiableSortedSet(
-            glyphs);
-
-    /** Set of sentence made of text glyphs */
-    private Set<TextLine> sentences = new LinkedHashSet<>();
-
-    /** Used to assign a unique ID to system sentences */
-    private int sentenceCount = 0;
-
-    ////////////////////////////////////////////////////////////////////////////
-    /** Unique Id for this system (in the sheet) */
-    private final int id;
-
-    /** Boundary that encloses all items of this system. */
-    private SystemBoundary boundary;
-
-    /** Ordinate of bottom of last staff of the system. */
-    private int bottom;
-
-    /** Delta ordinate between first line of first staff & first line of
-     * last staff. */
-    private int deltaY;
-
-    /** Abscissa of beginning of system. */
-    private int left;
-
-    /** Ordinate of top of first staff of the system. */
-    private int top;
-
-    /** Width of the system. */
-    private int width = -1;
-
-    //~ Constructors -----------------------------------------------------------
-    //------------//
-    // SystemInfo //
-    //------------//
-    /**
-     * Create a SystemInfo entity, to register the provided parameters.
-     *
-     * @param id     the unique identity
-     * @param sheet  the containing sheet
-     * @param staves the (initial) sequence of staves
-     */
-    public SystemInfo (int id,
-                       Sheet sheet,
-                       List<StaffInfo> staves)
-    {
-        this.id = id;
-        this.sheet = sheet;
-        this.staves = staves;
-
-        updateCoordinates();
-
-        measuresBuilder = new MeasuresBuilder(this);
-        textBuilder = new TextBuilder(this);
-        glyphsBuilder = new GlyphsBuilder(this);
-        compoundBuilder = new CompoundBuilder(this);
-        verticalsBuilder = new VerticalsBuilder(this);
-        horizontalsBuilder = new HorizontalsBuilder(this);
-        glyphInspector = new GlyphInspector(this);
-        slurInspector = new SlurInspector(this);
-        translator = new SystemTranslator(this);
-    }
-
-    //~ Methods ----------------------------------------------------------------
-    //----------//
-    // addGlyph //
-    //----------//
-    /**
-     * Add a brand new glyph as an active glyph in proper system
-     * (and nest).
-     * If the glyph is a compound, its parts are made pointing back to it and
-     * are made no longer active glyphs. To just register a glyph (without
-     * impacting its sections), use {@link #registerGlyph} instead.
-     *
-     * <p><b>Note</b>: The caller must use the returned glyph since it may be
-     * different from the provided glyph (this happens when an original glyph
-     * with same signature existed before this one)
-     *
-     * @param glyph the brand new glyph
-     * @return the original glyph as inserted in the glyph nest. Use this entity
-     *         instead of the provided one.
-     * @see #registerGlyph
-     */
-    public Glyph addGlyph (Glyph glyph)
-    {
-        return glyphsBuilder.addGlyph(glyph);
-    }
-
-    //---------//
-    // addPart //
-    //---------//
-    /**
-     * Add a part (set of staves) in this system.
-     *
-     * @param partInfo the part to add
-     */
-    public void addPart (PartInfo partInfo)
-    {
-        parts.add(partInfo);
-    }
-
-    //-----------------------//
-    // addToGlyphsCollection //
-    //-----------------------//
-    /**
-     * This is a private entry meant for GlyphsBuilder only.
-     * The standard entry is {@link #addGlyph}
-     *
-     * @param glyph the glyph to add to the system glyph collection
-     */
-    public void addToGlyphsCollection (Glyph glyph)
-    {
-        glyphs.add(glyph);
-    }
-
-    //------------------------//
-    // allocateScoreStructure //
-    //------------------------//
-    /**
-     * Build the corresponding ScoreSystem entity with all its
-     * depending Parts and Staves.
-     */
-    public void allocateScoreStructure ()
-    {
-        // Allocate the score system
-        scoreSystem = new ScoreSystem(
-                this,
-                sheet.getPage(),
-                new PixelPoint(getLeft(), getTop()),
-                new PixelDimension(getWidth(), getDeltaY()));
-
-        // Allocate the parts in the system
-        int partId = 0;
-
-        for (PartInfo partInfo : getParts()) {
-            SystemPart part = new SystemPart(scoreSystem, partInfo);
-            part.setId(--partId); // Temporary id
-
-            // Allocate the staves in this part
-            for (StaffInfo staffInfo : partInfo.getStaves()) {
-                LineInfo firstLine = staffInfo.getFirstLine();
-                LineInfo lastLine = staffInfo.getLastLine();
-                new Staff(
-                        staffInfo,
-                        part,
-                        new PixelPoint(left, firstLine.yAt(left)),
-                        (int) Math.rint(staffInfo.getAbscissa(RIGHT) - left),
-                        lastLine.yAt(left) - firstLine.yAt(left));
-            }
-        }
-    }
-
-    //---------------//
-    // buildCompound //
-    //---------------//
-    public Glyph buildCompound (Glyph seed,
-                                boolean includeSeed,
-                                Collection<Glyph> suitables,
-                                CompoundAdapter adapter)
-    {
-        return compoundBuilder.buildCompound(
-                seed,
-                includeSeed,
-                suitables,
-                adapter);
-    }
-
-    //---------------//
-    // buildCompound //
-    //---------------//
-    public Glyph buildCompound (Collection<Glyph> parts)
-    {
-        return compoundBuilder.buildCompound(parts);
-    }
-
-    //------------//
-    // buildGlyph //
-    //------------//
-    /**
-     * Build a glyph from a collection of sections, and make the
-     * sections point back to the glyph.
-     *
-     * @param sections the provided members of the future glyph
-     * @return the newly built glyph
-     */
-    public Glyph buildGlyph (Collection<Section> sections)
-    {
-        return glyphsBuilder.buildGlyph(sections);
-    }
-
-    //---------------//
-    // buildMeasures //
-    //---------------//
-    /**
-     * Based on barlines found, build, check and cleanup score measures.
-     */
-    public void buildMeasures ()
-    {
-        measuresBuilder.buildMeasures();
-    }
-
-    //------------------------//
-    // buildTransientCompound //
-    //------------------------//
-    /**
-     * Make a new glyph out of a collection of (sub) glyphs,
-     * by merging all their member sections.
-     * This compound is transient, since until it is properly inserted by use
-     * of {@link #addGlyph}, this building has no impact on either the
-     * containing nest, the containing system, nor the contained sections
-     * themselves.
-     *
-     * <p>If the newly built compound duplicates an original glyph, the original
-     * glyph is used in place of the compound. Finally, the glyph features are
-     * computed before the compound is returned.</p>
-     *
-     * @param parts the collection of (sub) glyphs
-     * @return the brand new (compound) glyph
-     */
-    public Glyph buildTransientCompound (Collection<Glyph> parts)
-    {
-        return glyphsBuilder.buildTransientCompound(parts);
-    }
-
-    //---------------------//
-    // buildTransientGlyph //
-    //---------------------//
-    /**
-     * Make a new glyph out of a collection of sections.
-     * This glyph is transient, since until it is properly inserted by use of
-     * {@link #addGlyph}, this building has no impact on either the containing
-     * nest, the containing system, nor the contained sections themselves.
-     *
-     * <p>If the newly built compound duplicates an original glyph, the original
-     * glyph is used in place of the compound. Finally, the glyph features are
-     * computed before the compound is returned.</p>
-     *
-     * @param sections the collection of sections
-     * @return the brand new transient glyph
-     */
-    public Glyph buildTransientGlyph (Collection<Section> sections)
-    {
-        return glyphsBuilder.buildTransientGlyph(sections);
-    }
-
-    //-----------------//
-    // checkBoundaries //
-    //-----------------//
-    /**
-     * Check this system for glyphs that cross the system boundaries.
-     */
-    public void checkBoundaries ()
-    {
-        glyphsBuilder.retrieveGlyphs(false);
-    }
-
-    //-------------//
-    // clearGlyphs //
-    //-------------//
-    /**
-     * Empty the system glyph collection.
-     */
-    public void clearGlyphs ()
-    {
-        glyphs.clear();
-    }
-
-    //-----------//
-    // compareTo //
-    //-----------//
-    /**
-     * Needed to implement natural SystemInfo sorting, based on system id.
-     *
-     * @param o the other system to compare to
-     * @return the comparison result
-     */
-    @Override
-    public int compareTo (SystemInfo o)
-    {
-        return Integer.signum(id - o.id);
-    }
-
-    //----------------------//
-    // computeGlyphFeatures //
-    //----------------------//
-    /**
-     * Compute all the features that will be used to recognize the
-     * glyph at hand (a mix of moments plus a few other characteristics).
-     *
-     * @param glyph the glyph at hand
-     */
-    public void computeGlyphFeatures (Glyph glyph)
-    {
-        glyphsBuilder.computeGlyphFeatures(glyph);
-    }
-
-    //----------------------//
-    // createStemCheckSuite //
-    //----------------------//
-    /**
-     * Build a check suite for stem retrievals.
-     *
-     * @param isShort are we looking for short (vs standard) stems?
-     * @return the newly built check suite
-     */
-    public CheckSuite<Glyph> createStemCheckSuite (boolean isShort)
-            throws StepException
-    {
-        return verticalsBuilder.createStemCheckSuite(isShort);
-    }
-
-    //------------//
-    // dumpGlyphs //
-    //------------//
-    /**
-     * Dump all glyphs handled by this system.
-     */
-    public void dumpGlyphs ()
-    {
-        dumpGlyphs(null);
-    }
-
-    //------------//
-    // dumpGlyphs //
-    //------------//
-    /**
-     * Dump the glyphs handled by this system and that are contained
-     * by the provided rectangle.
-     *
-     * @param rect the region of interest
-     */
-    public void dumpGlyphs (PixelRectangle rect)
-    {
-        for (Glyph glyph : getGlyphs()) {
-            if ((rect == null) || (rect.contains(glyph.getBounds()))) {
-                System.out.println(
-                        (glyph.isActive() ? "active " : "       ")
-                        + (glyph.isKnown() ? "known " : "      ")
-                        + (glyph.isWellKnown() ? "wellKnown " : "          ")
-                        + glyph.toString());
-            }
-        }
-    }
-
-    //--------------//
-    // dumpSections //
-    //--------------//
-    /**
-     * Dump all (vertical) sections handled by this system.
-     */
-    public void dumpSections ()
-    {
-        dumpSections(null);
-    }
-
-    //--------------//
-    // dumpSections //
-    //--------------//
-    /**
-     * Dump the (vertical) sections handled by this system and that are
-     * contained by the provided rectangle.
-     *
-     * @param rect the region of interest
-     */
-    public void dumpSections (PixelRectangle rect)
-    {
-        for (Section section : getVerticalSections()) {
-            if ((rect == null) || (rect.contains(section.getBounds()))) {
-                System.out.println(
-                        (section.isKnown() ? "known " : "      ")
-                        + section.toString());
-            }
-        }
-    }
-
-    //------------------//
-    // extractNewGlyphs //
-    //------------------//
-    /**
-     * In the specified system, build new glyphs from unknown sections
-     * (sections not linked to a known glyph).
-     */
-    public void extractNewGlyphs ()
-    {
-        removeInactiveGlyphs();
-        retrieveGlyphs();
-    }
-
-    //--------//
-    // getBar //
-    //--------//
-    /**
-     * Report the system barline on the provided side.
-     *
-     * @param side proper horizontal side
-     * @return the system bar on this side, or null
-     */
-    public BarInfo getBar (HorizontalSide side)
-    {
-        if (side == HorizontalSide.LEFT) {
-            return leftBar;
-        } else {
-            return rightBar;
-        }
-    }
-
-    //------------------//
-    // getBarAlignments //
-    //------------------//
-    /**
-     * Report the system bar alignments.
-     *
-     * @return the barAlignments
-     */
-    public List<BarAlignment> getBarAlignments ()
-    {
-        return barAlignments;
-    }
-
-    //-----------//
-    // getBottom //
-    //-----------//
-    /**
-     * Report the ordinate of the bottom of the system, which is the
-     * ordinate of the last line of the last staff of this system.
-     *
-     * @return the system bottom, in pixels
-     */
-    public int getBottom ()
-    {
-        return bottom;
-    }
-
-    //-------------//
-    // getBoundary //
-    //-------------//
-    /**
-     * Report the precise boundary of this system.
-     *
-     * @return the precise system boundary
-     */
-    public SystemBoundary getBoundary ()
-    {
-        return boundary;
-    }
-
-    //-----------//
-    // getBounds //
-    //-----------//
-    /**
-     * Report the rectangular bounds that enclose this system.
-     *
-     * @return the system rectangular bounds
-     */
-    public PixelRectangle getBounds ()
-    {
-        if (boundary != null) {
-            return new PixelRectangle(boundary.getBounds());
-        } else {
-            return null;
-        }
-    }
-
-    //--------------------//
-    // getCompoundBuilder //
-    //--------------------//
-    /**
-     * @return the compoundBuilder
-     */
-    public CompoundBuilder getCompoundBuilder ()
-    {
-        return compoundBuilder;
-    }
-
-    //-----------//
-    // getDeltaY //
-    //-----------//
-    /**
-     * Report the deltaY of the system, that is the difference in
-     * ordinate between first and last staves of the system.
-     * This deltaY is of course 0 for a one-staff system.
-     *
-     * @return the deltaY value, expressed in pixels
-     */
-    public int getDeltaY ()
-    {
-        return deltaY;
-    }
-
-    //------------//
-    // getEndings //
-    //------------//
-    /**
-     * Report the collection of endings found.
-     *
-     * @return the endings collection
-     */
-    public List<Glyph> getEndings ()
-    {
-        return endings;
-    }
-
-    //---------------//
-    // getFirstStaff //
-    //---------------//
-    /**
-     * Report the first staff of the system.
-     *
-     * @return the first staff
-     */
-    public StaffInfo getFirstStaff ()
-    {
-        return staves.get(0);
-    }
-
-    //-----------//
-    // getGlyphs //
-    //-----------//
-    /**
-     * Report the unmodifiable collection of glyphs within the system
-     * area.
-     *
-     * @return the unmodifiable collection of glyphs
-     */
-    public SortedSet<Glyph> getGlyphs ()
-    {
-        return glyphsView;
-    }
-
-    //-----------------------//
-    // getHorizontalSections //
-    //-----------------------//
-    /**
-     * Report the (unmodifiable) collection of horizontal sections in
-     * the system related area.
-     *
-     * @return the area horizontal sections
-     */
-    public Collection<Section> getHorizontalSections ()
-    {
-        return hSectionsView;
-    }
-
-    //-----------------------//
-    // getHorizontalsBuilder //
-    //-----------------------//
-    public HorizontalsBuilder getHorizontalsBuilder ()
-    {
-        return horizontalsBuilder;
-    }
-
-    //-------//
-    // getId //
-    //-------//
-    /**
-     * Report the id (debugging info) of the system info.
-     *
-     * @return the id
-     */
-    public int getId ()
-    {
-        return id;
-    }
-
-    //--------------//
-    // getLastStaff //
-    //--------------//
-    /**
-     * @return the lastStaff
-     */
-    public StaffInfo getLastStaff ()
-    {
-        return staves.get(staves.size() - 1);
-    }
-
-    //---------//
-    // getLeft //
-    //---------//
-    /**
-     * Report the left abscissa.
-     *
-     * @return the left abscissa value, expressed in pixels
-     */
-    public int getLeft ()
-    {
-        return left;
-    }
-
-    //----------//
-    // getLimit //
-    //----------//
-    /**
-     * Report the system limit on the provided side.
-     *
-     * @param side proper horizontal side
-     * @return the leftBar
-     */
-    public Object getLimit (HorizontalSide side)
-    {
-        if (side == HorizontalSide.LEFT) {
-            return leftLimit;
-        } else {
-            return rightLimit;
-        }
-    }
-
-    //--------------//
-    // getLogPrefix //
-    //--------------//
-    /**
-     * Report the proper prefix to use when logging a message.
-     *
-     * @return the proper prefix
-     */
-    public String getLogPrefix ()
-    {
-        StringBuilder sb = new StringBuilder(sheet.getLogPrefix());
-
-        if (sb.length() > 1) {
-            sb.insert(sb.length() - 2, "-S" + id);
-        } else {
-            sb.append("S").append(id).append(" ");
-        }
-
-        return sb.toString();
-    }
-
-    //------------------------------//
-    // getMutableHorizontalSections //
-    //------------------------------//
-    /**
-     * Report the (modifiable) collection of horizontal sections in the
-     * system related area.
-     *
-     * @return the area vertical sections
-     */
-    public Collection<Section> getMutableHorizontalSections ()
-    {
-        return hSections;
-    }
-
-    //----------------------------//
-    // getMutableVerticalSections //
-    //----------------------------//
-    /**
-     * Report the (modifiable) collection of vertical sections in the
-     * system related area.
-     *
-     * @return the area vertical sections
-     */
-    public Collection<Section> getMutableVerticalSections ()
-    {
-        return vSections;
-    }
-
-    //------------------//
-    // getNewSentenceId //
-    //------------------//
-    /**
-     * Report the id for a new sentence.
-     *
-     * @return the next id
-     */
-    public int getNewSentenceId ()
-    {
-        return ++sentenceCount;
-    }
-
-    //----------------//
-    // getNoteStaffAt //
-    //----------------//
-    /**
-     * Given a note, retrieve the proper related staff within the
-     * system, using ledgers if any.
-     *
-     * @param point the center of the provided note entity
-     * @return the proper note position (staff & pitch)
-     */
-    public NotePosition getNoteStaffAt (PixelPoint point)
-    {
-        StaffManager manager = sheet.getStaffManager();
-        StaffInfo staff = manager.getStaffAt(point);
-        NotePosition pos = staff.getNotePosition(point);
-
-        logger.fine("{0} -> {1}", point, pos);
-
-        double pitch = pos.getPitchPosition();
-
-        if ((Math.abs(pitch) > 5) && (pos.getLedger() == null)) {
-            // Delta pitch from reference line
-            double dp = Math.abs(pitch) - 4;
-
-            // Check with the other staff, if any
-            int index = staves.indexOf(staff);
-            StaffInfo otherStaff = null;
-
-            if ((pitch < 0) && (index > 0)) {
-                otherStaff = staves.get(index - 1);
-            } else if ((pitch > 0) && (index < (staves.size() - 1))) {
-                otherStaff = staves.get(index + 1);
-            }
-
-            if (otherStaff != null) {
-                NotePosition otherPos = otherStaff.getNotePosition(point);
-
-                if (otherPos.getLedger() != null) {
-                    // Delta pitch from closest reference ledger
-                    double otherDp = Math.abs(
-                            otherPos.getPitchPosition()
-                            - StaffInfo.getLedgerPitchPosition(
-                            otherPos.getLedger().index));
-
-                    if (otherDp < dp) {
-                        logger.fine("   otherPos: {0}", pos);
-                        pos = otherPos;
-                    }
-                }
-            }
-        }
-
-        return pos;
-    }
-
-    //----------//
-    // getParts //
-    //----------//
-    /**
-     * Reports the parts of this system.
-     *
-     * @return the parts (non-null)
-     */
-    public List<PartInfo> getParts ()
-    {
-        return parts;
-    }
-
-    //----------//
-    // getRight //
-    //----------//
-    /**
-     * Report the abscissa of the end of the system.
-     *
-     * @return the right abscissa, expressed in pixels
-     */
-    public int getRight ()
-    {
-        return left + width;
-    }
-
-    //----------------//
-    // getScoreSystem //
-    //----------------//
-    /**
-     * Report the related logical score system.
-     *
-     * @return the logical score System counterpart
-     */
-    public ScoreSystem getScoreSystem ()
-    {
-        return scoreSystem;
-    }
-
-    //--------------//
-    // getSentences //
-    //--------------//
-    /**
-     * Report the various sentences retrieved in this system.
-     *
-     * @return the (perhaps empty) collection of sentences found
-     */
-    public Set<TextLine> getSentences ()
-    {
-        return sentences;
-    }
-
-    //----------//
-    // getSheet //
-    //----------//
-    /**
-     * Report the sheet this system belongs to.
-     *
-     * @return the containing sheet
-     */
-    public Sheet getSheet ()
-    {
-        return sheet;
-    }
-
-    //---------//
-    // getSkew //
-    //---------//
-    /**
-     * Report the system specific skew (or the global sheet skew).
-     *
-     * @return the related skew
-     */
-    public Skew getSkew ()
-    {
-        return sheet.getSkew();
-    }
-
-    //------------------//
-    // getSlurInspector //
-    //------------------//
-    public SlurInspector getSlurInspector ()
-    {
-        return slurInspector;
-    }
-
-    //------------//
-    // getStaffAt //
-    //------------//
-    /**
-<<<<<<< HEAD
-     * Given a point, retrieve the closest staff within the system.
-=======
-     * Retrieve the staff, <b>within</b> the system, whose area
-     * contains the provided point.
->>>>>>> e8257b3a
-     *
-     * @param point the provided point
-     * @return the "containing" staff
-     */
-    public StaffInfo getStaffAt (Point2D point)
-    {
-        return sheet.getStaffManager().getStaffAt(point);
-    }
-
-    //-----------//
-    // getStaves //
-    //-----------//
-    /**
-     * Report the list of staves that compose this system.
-     *
-     * @return the staves
-     */
-    public List<StaffInfo> getStaves ()
-    {
-        return staves;
-    }
-
-    //------------//
-    // getTenutos //
-    //------------//
-    /**
-     * Report the collection of tenutos found.
-     *
-     * @return the tenutos collection
-     */
-    public List<Glyph> getTenutos ()
-    {
-        return tenutos;
-    }
-
-    //--------//
-    // getTop //
-    //--------//
-    /**
-     * Report the ordinate of the top of this system.
-     *
-     * @return the top ordinate, expressed in pixels
-     */
-    public int getTop ()
-    {
-        return top;
-    }
-
-    //---------------------//
-    // getVerticalSections //
-    //---------------------//
-    /**
-     * Report the (unmodifiable) collection of vertical sections in
-     * the system related area.
-     *
-     * @return the area vertical sections
-     */
-    public Collection<Section> getVerticalSections ()
-    {
-        return vSectionsView;
-    }
-
-    //----------//
-    // getWidth //
-    //----------//
-    /**
-     * Report the width of the system.
-     *
-     * @return the width value, expressed in pixels
-     */
-    public int getWidth ()
-    {
-        return width;
-    }
-
-    //----------//
-    // idString //
-    //----------//
-    /**
-     * Convenient way to report a small system reference.
-     *
-     * @return system reference
-     */
-    public String idString ()
-    {
-        return "system#" + id;
-    }
-
-    //---------------//
-    // inspectGlyphs //
-    //---------------//
-    /**
-     * Process the given system, by retrieving unassigned glyphs,
-     * evaluating and assigning them if OK, or trying compounds
-     * otherwise.
-     *
-     * @param minGrade the minimum acceptable grade for this processing
-     * @param wide     flag for extra wide compound box
-     */
-    public void inspectGlyphs (double minGrade,
-                               boolean wide)
-    {
-        glyphInspector.inspectGlyphs(minGrade, wide);
-    }
-
-    //-----------------------//
-    // lookupContainedGlyphs //
-    //-----------------------//
-    /**
-     * Look up in system glyphs for the glyphs contained by a
-     * provided rectangle.
-     *
-     * @param rect the coordinates rectangle, in pixels
-     * @return the glyphs found, which may be an empty list
-     */
-    public List<Glyph> lookupContainedGlyphs (PixelRectangle rect)
-    {
-        List<Glyph> found = new ArrayList<>();
-
-        for (Glyph glyph : getGlyphs()) {
-            if (rect.contains(glyph.getBounds())) {
-                found.add(glyph);
-            }
-        }
-
-        return found;
-    }
-
-    //-------------------------//
-    // lookupIntersectedGlyphs //
-    //-------------------------//
-    /**
-     * Look up in system glyphs for <b>all</b> glyphs, apart from the
-     * excluded glyphs, intersected by a provided rectangle.
-     *
-     * @param rect     the coordinates rectangle, in pixels
-     * @param excluded the glyphs to be excluded
-     * @return the glyphs found, which may be an empty list
-     */
-    public List<Glyph> lookupIntersectedGlyphs (PixelRectangle rect,
-                                                Glyph... excluded)
-    {
-        List<Glyph> exc = Arrays.asList(excluded);
-        List<Glyph> found = new ArrayList<>();
-
-        for (Glyph glyph : getGlyphs()) {
-            if (!exc.contains(glyph) && glyph.intersects(rect)) {
-                found.add(glyph);
-            }
-        }
-
-        return found;
-    }
-
-    //---------------//
-    // registerGlyph //
-    //---------------//
-    /**
-     * Just register this glyph (as inactive) in order to persist glyph
-     * info such as TextInfo.
-     * Use {@link #addGlyph} to fully add the glpyh as active.
-     *
-     * @param glyph the glyph to just register
-     * @return the proper (original) glyph
-     * @see #addGlyph
-     */
-    public Glyph registerGlyph (Glyph glyph)
-    {
-        return glyphsBuilder.registerGlyph(glyph);
-    }
-
-    //----------------------------//
-    // removeFromGlyphsCollection //
-    //----------------------------//
-    /**
-     * Meant for access by GlyphsBuilder only,
-     * since standard entry is {@link #removeGlyph}.
-     *
-     * @param glyph the glyph to remove
-     * @return true if the glyph was registered
-     */
-    public boolean removeFromGlyphsCollection (Glyph glyph)
-    {
-        return glyphs.remove(glyph);
-    }
-
-    //-------------//
-    // removeGlyph //
-    //-------------//
-    /**
-     * Remove a glyph from the containing system glyph list, and make
-     * it inactive by cutting the link from its member sections.
-     *
-     * @param glyph the glyph to remove
-     */
-    public void removeGlyph (Glyph glyph)
-    {
-        glyphsBuilder.removeGlyph(glyph);
-    }
-
-    //----------------------//
-    // removeInactiveGlyphs //
-    //----------------------//
-    /**
-     * On a specified system, look for all inactive glyphs and remove
-     * them from its glyphs collection (but leave them in the
-     * containing nest).
-     * Purpose is to prepare room for a new glyph extraction
-     */
-    public void removeInactiveGlyphs ()
-    {
-        // To avoid concurrent modifs exception
-        Collection<Glyph> toRemove = new ArrayList<>();
-
-        for (Glyph glyph : getGlyphs()) {
-            if (!glyph.isActive()) {
-                toRemove.add(glyph);
-            }
-        }
-
-        if (logger.isFineEnabled()) {
-            logger.fine("removeInactiveGlyphs: {0} {1}",
-                        toRemove.size(), Glyphs.toString(toRemove));
-        }
-
-        for (Glyph glyph : toRemove) {
-            // Remove glyph from system & cut sections links to it
-            removeGlyph(glyph);
-        }
-    }
-
-    //----------------//
-    // resetSentences //
-    //----------------//
-    public void resetSentences ()
-    {
-        sentences.clear();
-        sentenceCount = 0;
-    }
-
-    //----------------//
-    // retrieveGlyphs //
-    //----------------//
-    /**
-     * In a given system area, browse through all sections not assigned
-     * to known glyphs, and build new glyphs out of connected sections.
-     */
-    public void retrieveGlyphs ()
-    {
-        glyphsBuilder.retrieveGlyphs(true);
-    }
-
-    //---------------------//
-    // retrieveHorizontals //
-    //---------------------//
-    /**
-     * Retrieve ledgers (and tenuto, and horizontal endings).
-     */
-    public void retrieveHorizontals ()
-            throws StepException
-    {
-        try {
-            horizontalsBuilder.buildInfo();
-        } catch (Exception ex) {
-            logger.warning("Error in retrieveHorizontals", ex);
-        }
-    }
-
-    //-------------------//
-    // retrieveVerticals //
-    //-------------------//
-    /**
-     * Retrieve stems (and vertical endings).
-     *
-     * @return the number of glyphs built
-     */
-    public int retrieveVerticals ()
-            throws StepException
-    {
-        return verticalsBuilder.retrieveVerticals();
-    }
-
-    //-------------//
-    // runPatterns //
-    //-------------//
-    /**
-     * Run the series of glyphs patterns.
-     *
-     * @return true if some progress has been made
-     */
-    public boolean runPatterns ()
-    {
-        return new PatternsChecker(this).runPatterns();
-    }
-
-    //---------------------//
-    // segmentGlyphOnStems //
-    //---------------------//
-    /**
-     * Process a glyph to retrieve its internal potential stems and
-     * leaves.
-     *
-     * @param glyph   the glyph to segment along stems
-     * @param isShort should we look for short (rather than standard) stems?
-     */
-    public void segmentGlyphOnStems (Glyph glyph,
-                                     boolean isShort)
-    {
-        verticalsBuilder.segmentGlyphOnStems(glyph, isShort);
-    }
-
-    //--------------//
-    // selectGlyphs //
-    //--------------//
-    /**
-     * Select glyphs out of a provided collection of glyphs,for which
-     * the provided predicate holds true.
-     *
-     * @param glyphs    the provided collection of glyphs candidates, or the
-     *                  full
-     *                  system collection if null
-     * @param predicate the condition to be fulfilled to get selected
-     * @return the sorted set of selected glyphs
-     */
-    public SortedSet<Glyph> selectGlyphs (Collection<Glyph> glyphs,
-                                          Predicate<Glyph> predicate)
-    {
-        SortedSet<Glyph> selected = new TreeSet<>();
-
-        if (glyphs == null) {
-            glyphs = getGlyphs();
-        }
-
-        for (Glyph glyph : glyphs) {
-            if (predicate.check((glyph))) {
-                selected.add(glyph);
-            }
-        }
-
-        return selected;
-    }
-
-    //--------//
-    // setBar //
-    //--------//
-    /**
-     * Assign system barline on the provided side.
-     *
-     * @param side proper horizontal side
-     * @param bar  the bar to set
-     */
-    public void setBar (HorizontalSide side,
-                        BarInfo bar)
-    {
-        if (side == HorizontalSide.LEFT) {
-            this.leftBar = bar;
-        } else {
-            this.rightBar = bar;
-        }
-    }
-
-    //------------------//
-    // setBarAlignments //
-    //------------------//
-    /**
-     * Record the various bar alignments for this system.
-     *
-     * @param barAlignments the barAlignments to set
-     */
-    public void setBarAlignments (List<BarAlignment> barAlignments)
-    {
-        this.barAlignments = barAlignments;
-    }
-
-    //-------------//
-    // setBoundary //
-    //-------------//
-    /**
-     * Define the precise boundary of this system.
-     *
-     * @param boundary the (new) boundary
-     */
-    public void setBoundary (SystemBoundary boundary)
-    {
-        this.boundary = boundary;
-<<<<<<< HEAD
-=======
-
-        updateBoundary();
-    }
-
-    //----------------//
-    // updateBoundary //
-    //----------------//
-    /**
-     * We have a new (or modified) system boundary.
-     * So let's update the system boundary polygon as well as the limits of
-     * the first and  last staves.
-     */
-    public void updateBoundary ()
-    {
-        // Reset the system polygon
-        boundary.update();
-
-        // Update top limit of first staff
-        GeoPath topPath = boundary.getLimit(VerticalSide.TOP).toGeoPath();
-        getFirstStaff().setLimit(VerticalSide.TOP, topPath);
-
-        // Update bottom limit of last staff
-        GeoPath bottomPath = boundary.getLimit(VerticalSide.BOTTOM).toGeoPath();
-        getLastStaff().setLimit(VerticalSide.BOTTOM, bottomPath);
->>>>>>> e8257b3a
-    }
-
-    //----------//
-    // setLimit //
-    //----------//
-    /**
-     * Record the system limit on the provided side.
-     *
-     * @param side  proper horizontal side
-     * @param limit the limit to set
-     */
-    public void setLimit (HorizontalSide side,
-                          Object limit)
-    {
-        if (side == HorizontalSide.LEFT) {
-            this.leftLimit = limit;
-        } else {
-            this.rightLimit = limit;
-        }
-    }
-
-    //-----------//
-    // setStaves //
-    //-----------//
-    /**
-     * @param staves the range of staves
-     */
-    public void setStaves (List<StaffInfo> staves)
-    {
-        this.staves = staves;
-        updateCoordinates();
-    }
-
-    //-----------//
-    // stemBoxOf //
-    //-----------//
-    /**
-     * Report a enlarged box of a given (stem) glyph.
-     *
-     * @param stem the stem
-     * @return the enlarged stem box
-     */
-    public PixelRectangle stemBoxOf (Glyph stem)
-    {
-        return glyphsBuilder.stemBoxOf(stem);
-    }
-
-    //----------//
-    // toString //
-    //----------//
-    /**
-     * Convenient method, to build a string with just the ids of the
-     * system collection.
-     *
-     * @param systems the collection of glysystemsphs
-     * @return the string built
-     */
-    public static String toString (Collection<SystemInfo> systems)
-    {
-        if (systems == null) {
-            return "";
-        }
-
-        StringBuilder sb = new StringBuilder();
-        sb.append(" systems[");
-
-        for (SystemInfo system : systems) {
-            sb.append("#").append(system.getId());
-        }
-
-        sb.append("]");
-
-        return sb.toString();
-    }
-
-    //----------//
-    // toString //
-    //----------//
-    /**
-     * Report a readable description.
-     *
-     * @return a description based on staff indices
-     */
-    @Override
-    public String toString ()
-    {
-        StringBuilder sb = new StringBuilder();
-        sb.append("{SystemInfo#").append(id);
-        sb.append(" T").append(getFirstStaff().getId());
-
-        if (staves.size() > 1) {
-            sb.append("..T").append(getLastStaff().getId());
-        }
-
-        if (leftBar != null) {
-            sb.append(" leftBar:").append(leftBar);
-        }
-
-        if (rightBar != null) {
-            sb.append(" rightBar:").append(rightBar);
-        }
-
-        if (leftLimit != null) {
-            sb.append(" leftLimit:").append(leftLimit);
-        }
-
-        if (rightLimit != null) {
-            sb.append(" rightLimit:").append(rightLimit);
-        }
-
-        sb.append("}");
-
-        return sb.toString();
-    }
-
-    //----------------//
-    // translateFinal //
-    //----------------//
-    /**
-     * Launch from this system the final processing of impacted systems
-     * to translate them to score entities.
-     */
-    public void translateFinal ()
-    {
-        translator.translateFinal();
-    }
-
-    //-----------------//
-    // translateSystem //
-    //-----------------//
-    /**
-     * Translate the physical Sheet system data into Score system
-     * entities.
-     */
-    public void translateSystem ()
-    {
-        translator.translateSystem();
-    }
-
-    //----------//
-    // trimSlur //
-    //----------//
-    /**
-     * Rebuild true Slur from some underlying sections.
-     *
-     * @param slur the spurious slur
-     * @return the extracted slur glyph, if any
-     */
-    public Glyph trimSlur (Glyph slur)
-    {
-        return slurInspector.trimSlur(slur);
-    }
-
-    //-------------------//
-    // updateCoordinates //
-    //-------------------//
-    public final void updateCoordinates ()
-    {
-        StaffInfo firstStaff = getFirstStaff();
-        LineInfo firstLine = firstStaff.getFirstLine();
-        Point2D topLeft = firstLine.getEndPoint(LEFT);
-        Point2D topRight = firstLine.getEndPoint(RIGHT);
-        StaffInfo lastStaff = getLastStaff();
-        LineInfo lastLine = lastStaff.getLastLine();
-        Point2D botLeft = lastLine.getEndPoint(LEFT);
-
-        left = (int) Math.rint(topLeft.getX());
-        top = (int) Math.rint(topLeft.getY());
-        width = (int) Math.rint(topRight.getX() - topLeft.getX());
-        deltaY = (int) Math.rint(
-                lastStaff.getFirstLine().getEndPoint(LEFT).getY() - topLeft.
-                getY());
-        bottom = (int) Math.rint(botLeft.getY());
-    }
-
-    //----------------//
-    // getTextBuilder //
-    //----------------//
-    public TextBuilder getTextBuilder ()
-    {
-        return textBuilder;
-    }
-}
+//----------------------------------------------------------------------------//
+//                                                                            //
+//                            S y s t e m I n f o                             //
+//                                                                            //
+//----------------------------------------------------------------------------//
+// <editor-fold defaultstate="collapsed" desc="hdr">                          //
+//  Copyright © Hervé Bitteur 2000-2012. All rights reserved.                 //
+//  This software is released under the GNU General Public License.           //
+//  Goto http://kenai.com/projects/audiveris to report bugs or suggestions.   //
+//----------------------------------------------------------------------------//
+// </editor-fold>
+package omr.sheet;
+
+import omr.check.CheckSuite;
+
+import omr.glyph.CompoundBuilder;
+import omr.glyph.CompoundBuilder.CompoundAdapter;
+import omr.glyph.GlyphInspector;
+import omr.glyph.Glyphs;
+import omr.glyph.GlyphsBuilder;
+import omr.glyph.facets.Glyph;
+import omr.glyph.pattern.PatternsChecker;
+import omr.glyph.pattern.SlurInspector;
+
+import omr.grid.BarAlignment;
+import omr.grid.BarInfo;
+import omr.grid.LineInfo;
+import omr.grid.StaffInfo;
+import omr.grid.StaffManager;
+
+import omr.lag.Section;
+
+import omr.log.Logger;
+
+import omr.math.GeoPath;
+
+import omr.score.SystemTranslator;
+import omr.score.common.PixelDimension;
+import omr.score.common.PixelPoint;
+import omr.score.common.PixelRectangle;
+import omr.score.entity.ScoreSystem;
+import omr.score.entity.Staff;
+import omr.score.entity.SystemPart;
+
+import omr.step.StepException;
+
+import omr.text.TextBuilder;
+import omr.text.TextLine;
+
+import omr.util.HorizontalSide;
+import static omr.util.HorizontalSide.*;
+import omr.util.Navigable;
+import omr.util.Predicate;
+import omr.util.VerticalSide;
+
+import java.awt.geom.Point2D;
+import java.util.ArrayList;
+import java.util.Arrays;
+import java.util.Collection;
+import java.util.Collections;
+import java.util.HashMap;
+import java.util.LinkedHashSet;
+import java.util.List;
+import java.util.Map;
+import java.util.Set;
+import java.util.SortedSet;
+import java.util.TreeSet;
+import java.util.concurrent.ConcurrentSkipListSet;
+
+/**
+ * Class {@code SystemInfo} gathers information from the original
+ * picture about a retrieved system.
+ * Most of the physical processing is done in parallel at system level, and
+ * thus is handled from this SystemInfo object.
+ *
+ * <p>Many processing tasks are actually handled by companion classes, but
+ * SystemInfo is the interface of choice, with delegation to the proper
+ * companion.
+ *
+ * @author Hervé Bitteur
+ */
+public class SystemInfo
+        implements Comparable<SystemInfo>
+{
+    //~ Static fields/initializers ---------------------------------------------
+
+    /** Usual logger utility */
+    private static final Logger logger = Logger.getLogger(SystemInfo.class);
+
+    //~ Instance fields --------------------------------------------------------
+    /** Related sheet */
+    @Navigable(false)
+    private final Sheet sheet;
+
+    /** Dedicated measure builder */
+    private final MeasuresBuilder measuresBuilder;
+
+    /** Dedicated text builder */
+    private final TextBuilder textBuilder;
+
+    /** Dedicated glyph builder */
+    private final GlyphsBuilder glyphsBuilder;
+
+    /** Dedicated compound builder */
+    private final CompoundBuilder compoundBuilder;
+
+    /** Dedicated verticals builder */
+    private final VerticalsBuilder verticalsBuilder;
+
+    /** Dedicated horizontals builder */
+    private final HorizontalsBuilder horizontalsBuilder;
+
+    /** Dedicated glyph inspector */
+    private final GlyphInspector glyphInspector;
+
+    /** Dedicated slur inspector */
+    private final SlurInspector slurInspector;
+
+    /** Dedicated system translator */
+    private final SystemTranslator translator;
+
+    /** Staves of this system */
+    private List<StaffInfo> staves = new ArrayList<>();
+
+    /** Parts in this system */
+    private final List<PartInfo> parts = new ArrayList<>();
+
+    /** Related System in Score hierarchy */
+    private ScoreSystem scoreSystem;
+
+    /** Left system bar, if any */
+    private BarInfo leftBar;
+
+    /** Right system bar, if any */
+    private BarInfo rightBar;
+
+    /** Left system limit (a filament or a straight line) */
+    private Object leftLimit;
+
+    /** Right system limit (a filament or a straight line) */
+    private Object rightLimit;
+
+    /** Bar alignments for this system */
+    private List<BarAlignment> barAlignments;
+
+    ///   HORIZONTALS   ////////////////////////////////////////////////////////
+    /** Horizontal sections, assigned once for all to this system */
+    private final List<Section> hSections = new ArrayList<>();
+
+    /** Unmodifiable view of the horizontal section collection */
+    private final Collection<Section> hSectionsView = Collections.
+            unmodifiableCollection(
+            hSections);
+
+    /** Retrieved tenuto signs in this system */
+    private final List<Glyph> tenutos = new ArrayList<>();
+
+    /** Retrieved endings in this system */
+    private final List<Glyph> endings = new ArrayList<>();
+
+    ///   VERTICALS   //////////////////////////////////////////////////////////
+    /** Vertical sections, assigned once for all to this system */
+    private final List<Section> vSections = new ArrayList<>();
+
+    /** Unmodifiable view of the vertical section collection */
+    private final Collection<Section> vSectionsView = Collections.
+            unmodifiableCollection(
+            vSections);
+
+    /** Collection of (active?) glyphs in this system */
+    private final SortedSet<Glyph> glyphs = new ConcurrentSkipListSet<>(
+            Glyph.byAbscissa);
+
+    /** Unmodifiable view of the glyphs collection */
+    private final SortedSet<Glyph> glyphsView = Collections.
+            unmodifiableSortedSet(
+            glyphs);
+
+    /** Set of sentence made of text glyphs */
+    private Set<TextLine> sentences = new LinkedHashSet<>();
+
+    /** Used to assign a unique ID to system sentences */
+    private int sentenceCount = 0;
+
+    ////////////////////////////////////////////////////////////////////////////
+    /** Unique Id for this system (in the sheet) */
+    private final int id;
+
+    /** Boundary that encloses all items of this system. */
+    private SystemBoundary boundary;
+
+    /** Ordinate of bottom of last staff of the system. */
+    private int bottom;
+
+    /** Delta ordinate between first line of first staff & first line of
+     * last staff. */
+    private int deltaY;
+
+    /** Abscissa of beginning of system. */
+    private int left;
+
+    /** Ordinate of top of first staff of the system. */
+    private int top;
+
+    /** Width of the system. */
+    private int width = -1;
+
+    //~ Constructors -----------------------------------------------------------
+    //------------//
+    // SystemInfo //
+    //------------//
+    /**
+     * Create a SystemInfo entity, to register the provided parameters.
+     *
+     * @param id     the unique identity
+     * @param sheet  the containing sheet
+     * @param staves the (initial) sequence of staves
+     */
+    public SystemInfo (int id,
+                       Sheet sheet,
+                       List<StaffInfo> staves)
+    {
+        this.id = id;
+        this.sheet = sheet;
+        this.staves = staves;
+
+        updateCoordinates();
+
+        measuresBuilder = new MeasuresBuilder(this);
+        textBuilder = new TextBuilder(this);
+        glyphsBuilder = new GlyphsBuilder(this);
+        compoundBuilder = new CompoundBuilder(this);
+        verticalsBuilder = new VerticalsBuilder(this);
+        horizontalsBuilder = new HorizontalsBuilder(this);
+        glyphInspector = new GlyphInspector(this);
+        slurInspector = new SlurInspector(this);
+        translator = new SystemTranslator(this);
+    }
+
+    //~ Methods ----------------------------------------------------------------
+    //----------//
+    // addGlyph //
+    //----------//
+    /**
+     * Add a brand new glyph as an active glyph in proper system
+     * (and nest).
+     * If the glyph is a compound, its parts are made pointing back to it and
+     * are made no longer active glyphs. To just register a glyph (without
+     * impacting its sections), use {@link #registerGlyph} instead.
+     *
+     * <p><b>Note</b>: The caller must use the returned glyph since it may be
+     * different from the provided glyph (this happens when an original glyph
+     * with same signature existed before this one)
+     *
+     * @param glyph the brand new glyph
+     * @return the original glyph as inserted in the glyph nest. Use this entity
+     *         instead of the provided one.
+     * @see #registerGlyph
+     */
+    public Glyph addGlyph (Glyph glyph)
+    {
+        return glyphsBuilder.addGlyph(glyph);
+    }
+
+    //---------//
+    // addPart //
+    //---------//
+    /**
+     * Add a part (set of staves) in this system.
+     *
+     * @param partInfo the part to add
+     */
+    public void addPart (PartInfo partInfo)
+    {
+        parts.add(partInfo);
+    }
+
+    //-----------------------//
+    // addToGlyphsCollection //
+    //-----------------------//
+    /**
+     * This is a private entry meant for GlyphsBuilder only.
+     * The standard entry is {@link #addGlyph}
+     *
+     * @param glyph the glyph to add to the system glyph collection
+     */
+    public void addToGlyphsCollection (Glyph glyph)
+    {
+        glyphs.add(glyph);
+    }
+
+    //------------------------//
+    // allocateScoreStructure //
+    //------------------------//
+    /**
+     * Build the corresponding ScoreSystem entity with all its
+     * depending Parts and Staves.
+     */
+    public void allocateScoreStructure ()
+    {
+        // Allocate the score system
+        scoreSystem = new ScoreSystem(
+                this,
+                sheet.getPage(),
+                new PixelPoint(getLeft(), getTop()),
+                new PixelDimension(getWidth(), getDeltaY()));
+
+        // Allocate the parts in the system
+        int partId = 0;
+
+        for (PartInfo partInfo : getParts()) {
+            SystemPart part = new SystemPart(scoreSystem, partInfo);
+            part.setId(--partId); // Temporary id
+
+            // Allocate the staves in this part
+            for (StaffInfo staffInfo : partInfo.getStaves()) {
+                LineInfo firstLine = staffInfo.getFirstLine();
+                LineInfo lastLine = staffInfo.getLastLine();
+                new Staff(
+                        staffInfo,
+                        part,
+                        new PixelPoint(left, firstLine.yAt(left)),
+                        (int) Math.rint(staffInfo.getAbscissa(RIGHT) - left),
+                        lastLine.yAt(left) - firstLine.yAt(left));
+            }
+        }
+    }
+
+    //---------------//
+    // buildCompound //
+    //---------------//
+    public Glyph buildCompound (Glyph seed,
+                                boolean includeSeed,
+                                Collection<Glyph> suitables,
+                                CompoundAdapter adapter)
+    {
+        return compoundBuilder.buildCompound(
+                seed,
+                includeSeed,
+                suitables,
+                adapter);
+    }
+
+    //---------------//
+    // buildCompound //
+    //---------------//
+    public Glyph buildCompound (Collection<Glyph> parts)
+    {
+        return compoundBuilder.buildCompound(parts);
+    }
+
+    //------------//
+    // buildGlyph //
+    //------------//
+    /**
+     * Build a glyph from a collection of sections, and make the
+     * sections point back to the glyph.
+     *
+     * @param sections the provided members of the future glyph
+     * @return the newly built glyph
+     */
+    public Glyph buildGlyph (Collection<Section> sections)
+    {
+        return glyphsBuilder.buildGlyph(sections);
+    }
+
+    //---------------//
+    // buildMeasures //
+    //---------------//
+    /**
+     * Based on barlines found, build, check and cleanup score measures.
+     */
+    public void buildMeasures ()
+    {
+        measuresBuilder.buildMeasures();
+    }
+
+    //------------------------//
+    // buildTransientCompound //
+    //------------------------//
+    /**
+     * Make a new glyph out of a collection of (sub) glyphs,
+     * by merging all their member sections.
+     * This compound is transient, since until it is properly inserted by use
+     * of {@link #addGlyph}, this building has no impact on either the
+     * containing nest, the containing system, nor the contained sections
+     * themselves.
+     *
+     * <p>If the newly built compound duplicates an original glyph, the original
+     * glyph is used in place of the compound. Finally, the glyph features are
+     * computed before the compound is returned.</p>
+     *
+     * @param parts the collection of (sub) glyphs
+     * @return the brand new (compound) glyph
+     */
+    public Glyph buildTransientCompound (Collection<Glyph> parts)
+    {
+        return glyphsBuilder.buildTransientCompound(parts);
+    }
+
+    //---------------------//
+    // buildTransientGlyph //
+    //---------------------//
+    /**
+     * Make a new glyph out of a collection of sections.
+     * This glyph is transient, since until it is properly inserted by use of
+     * {@link #addGlyph}, this building has no impact on either the containing
+     * nest, the containing system, nor the contained sections themselves.
+     *
+     * <p>If the newly built compound duplicates an original glyph, the original
+     * glyph is used in place of the compound. Finally, the glyph features are
+     * computed before the compound is returned.</p>
+     *
+     * @param sections the collection of sections
+     * @return the brand new transient glyph
+     */
+    public Glyph buildTransientGlyph (Collection<Section> sections)
+    {
+        return glyphsBuilder.buildTransientGlyph(sections);
+    }
+
+    //-----------------//
+    // checkBoundaries //
+    //-----------------//
+    /**
+     * Check this system for glyphs that cross the system boundaries.
+     */
+    public void checkBoundaries ()
+    {
+        glyphsBuilder.retrieveGlyphs(false);
+    }
+
+    //-------------//
+    // clearGlyphs //
+    //-------------//
+    /**
+     * Empty the system glyph collection.
+     */
+    public void clearGlyphs ()
+    {
+        glyphs.clear();
+    }
+
+    //-----------//
+    // compareTo //
+    //-----------//
+    /**
+     * Needed to implement natural SystemInfo sorting, based on system id.
+     *
+     * @param o the other system to compare to
+     * @return the comparison result
+     */
+    @Override
+    public int compareTo (SystemInfo o)
+    {
+        return Integer.signum(id - o.id);
+    }
+
+    //----------------------//
+    // computeGlyphFeatures //
+    //----------------------//
+    /**
+     * Compute all the features that will be used to recognize the
+     * glyph at hand (a mix of moments plus a few other characteristics).
+     *
+     * @param glyph the glyph at hand
+     */
+    public void computeGlyphFeatures (Glyph glyph)
+    {
+        glyphsBuilder.computeGlyphFeatures(glyph);
+    }
+
+    //----------------------//
+    // createStemCheckSuite //
+    //----------------------//
+    /**
+     * Build a check suite for stem retrievals.
+     *
+     * @param isShort are we looking for short (vs standard) stems?
+     * @return the newly built check suite
+     */
+    public CheckSuite<Glyph> createStemCheckSuite (boolean isShort)
+            throws StepException
+    {
+        return verticalsBuilder.createStemCheckSuite(isShort);
+    }
+
+    //------------//
+    // dumpGlyphs //
+    //------------//
+    /**
+     * Dump all glyphs handled by this system.
+     */
+    public void dumpGlyphs ()
+    {
+        dumpGlyphs(null);
+    }
+
+    //------------//
+    // dumpGlyphs //
+    //------------//
+    /**
+     * Dump the glyphs handled by this system and that are contained
+     * by the provided rectangle.
+     *
+     * @param rect the region of interest
+     */
+    public void dumpGlyphs (PixelRectangle rect)
+    {
+        for (Glyph glyph : getGlyphs()) {
+            if ((rect == null) || (rect.contains(glyph.getBounds()))) {
+                System.out.println(
+                        (glyph.isActive() ? "active " : "       ")
+                        + (glyph.isKnown() ? "known " : "      ")
+                        + (glyph.isWellKnown() ? "wellKnown " : "          ")
+                        + glyph.toString());
+            }
+        }
+    }
+
+    //--------------//
+    // dumpSections //
+    //--------------//
+    /**
+     * Dump all (vertical) sections handled by this system.
+     */
+    public void dumpSections ()
+    {
+        dumpSections(null);
+    }
+
+    //--------------//
+    // dumpSections //
+    //--------------//
+    /**
+     * Dump the (vertical) sections handled by this system and that are
+     * contained by the provided rectangle.
+     *
+     * @param rect the region of interest
+     */
+    public void dumpSections (PixelRectangle rect)
+    {
+        for (Section section : getVerticalSections()) {
+            if ((rect == null) || (rect.contains(section.getBounds()))) {
+                System.out.println(
+                        (section.isKnown() ? "known " : "      ")
+                        + section.toString());
+            }
+        }
+    }
+
+    //------------------//
+    // extractNewGlyphs //
+    //------------------//
+    /**
+     * In the specified system, build new glyphs from unknown sections
+     * (sections not linked to a known glyph).
+     */
+    public void extractNewGlyphs ()
+    {
+        removeInactiveGlyphs();
+        retrieveGlyphs();
+    }
+
+    //--------//
+    // getBar //
+    //--------//
+    /**
+     * Report the system barline on the provided side.
+     *
+     * @param side proper horizontal side
+     * @return the system bar on this side, or null
+     */
+    public BarInfo getBar (HorizontalSide side)
+    {
+        if (side == HorizontalSide.LEFT) {
+            return leftBar;
+        } else {
+            return rightBar;
+        }
+    }
+
+    //------------------//
+    // getBarAlignments //
+    //------------------//
+    /**
+     * Report the system bar alignments.
+     *
+     * @return the barAlignments
+     */
+    public List<BarAlignment> getBarAlignments ()
+    {
+        return barAlignments;
+    }
+
+    //-----------//
+    // getBottom //
+    //-----------//
+    /**
+     * Report the ordinate of the bottom of the system, which is the
+     * ordinate of the last line of the last staff of this system.
+     *
+     * @return the system bottom, in pixels
+     */
+    public int getBottom ()
+    {
+        return bottom;
+    }
+
+    //-------------//
+    // getBoundary //
+    //-------------//
+    /**
+     * Report the precise boundary of this system.
+     *
+     * @return the precise system boundary
+     */
+    public SystemBoundary getBoundary ()
+    {
+        return boundary;
+    }
+
+    //-----------//
+    // getBounds //
+    //-----------//
+    /**
+     * Report the rectangular bounds that enclose this system.
+     *
+     * @return the system rectangular bounds
+     */
+    public PixelRectangle getBounds ()
+    {
+        if (boundary != null) {
+            return new PixelRectangle(boundary.getBounds());
+        } else {
+            return null;
+        }
+    }
+
+    //--------------------//
+    // getCompoundBuilder //
+    //--------------------//
+    /**
+     * @return the compoundBuilder
+     */
+    public CompoundBuilder getCompoundBuilder ()
+    {
+        return compoundBuilder;
+    }
+
+    //-----------//
+    // getDeltaY //
+    //-----------//
+    /**
+     * Report the deltaY of the system, that is the difference in
+     * ordinate between first and last staves of the system.
+     * This deltaY is of course 0 for a one-staff system.
+     *
+     * @return the deltaY value, expressed in pixels
+     */
+    public int getDeltaY ()
+    {
+        return deltaY;
+    }
+
+    //------------//
+    // getEndings //
+    //------------//
+    /**
+     * Report the collection of endings found.
+     *
+     * @return the endings collection
+     */
+    public List<Glyph> getEndings ()
+    {
+        return endings;
+    }
+
+    //---------------//
+    // getFirstStaff //
+    //---------------//
+    /**
+     * Report the first staff of the system.
+     *
+     * @return the first staff
+     */
+    public StaffInfo getFirstStaff ()
+    {
+        return staves.get(0);
+    }
+
+    //-----------//
+    // getGlyphs //
+    //-----------//
+    /**
+     * Report the unmodifiable collection of glyphs within the system
+     * area.
+     *
+     * @return the unmodifiable collection of glyphs
+     */
+    public SortedSet<Glyph> getGlyphs ()
+    {
+        return glyphsView;
+    }
+
+    //-----------------------//
+    // getHorizontalSections //
+    //-----------------------//
+    /**
+     * Report the (unmodifiable) collection of horizontal sections in
+     * the system related area.
+     *
+     * @return the area horizontal sections
+     */
+    public Collection<Section> getHorizontalSections ()
+    {
+        return hSectionsView;
+    }
+
+    //-----------------------//
+    // getHorizontalsBuilder //
+    //-----------------------//
+    public HorizontalsBuilder getHorizontalsBuilder ()
+    {
+        return horizontalsBuilder;
+    }
+
+    //-------//
+    // getId //
+    //-------//
+    /**
+     * Report the id (debugging info) of the system info.
+     *
+     * @return the id
+     */
+    public int getId ()
+    {
+        return id;
+    }
+
+    //--------------//
+    // getLastStaff //
+    //--------------//
+    /**
+     * @return the lastStaff
+     */
+    public StaffInfo getLastStaff ()
+    {
+        return staves.get(staves.size() - 1);
+    }
+
+    //---------//
+    // getLeft //
+    //---------//
+    /**
+     * Report the left abscissa.
+     *
+     * @return the left abscissa value, expressed in pixels
+     */
+    public int getLeft ()
+    {
+        return left;
+    }
+
+    //----------//
+    // getLimit //
+    //----------//
+    /**
+     * Report the system limit on the provided side.
+     *
+     * @param side proper horizontal side
+     * @return the leftBar
+     */
+    public Object getLimit (HorizontalSide side)
+    {
+        if (side == HorizontalSide.LEFT) {
+            return leftLimit;
+        } else {
+            return rightLimit;
+        }
+    }
+
+    //--------------//
+    // getLogPrefix //
+    //--------------//
+    /**
+     * Report the proper prefix to use when logging a message.
+     *
+     * @return the proper prefix
+     */
+    public String getLogPrefix ()
+    {
+        StringBuilder sb = new StringBuilder(sheet.getLogPrefix());
+
+        if (sb.length() > 1) {
+            sb.insert(sb.length() - 2, "-S" + id);
+        } else {
+            sb.append("S").append(id).append(" ");
+        }
+
+        return sb.toString();
+    }
+
+    //------------------------------//
+    // getMutableHorizontalSections //
+    //------------------------------//
+    /**
+     * Report the (modifiable) collection of horizontal sections in the
+     * system related area.
+     *
+     * @return the area vertical sections
+     */
+    public Collection<Section> getMutableHorizontalSections ()
+    {
+        return hSections;
+    }
+
+    //----------------------------//
+    // getMutableVerticalSections //
+    //----------------------------//
+    /**
+     * Report the (modifiable) collection of vertical sections in the
+     * system related area.
+     *
+     * @return the area vertical sections
+     */
+    public Collection<Section> getMutableVerticalSections ()
+    {
+        return vSections;
+    }
+
+    //------------------//
+    // getNewSentenceId //
+    //------------------//
+    /**
+     * Report the id for a new sentence.
+     *
+     * @return the next id
+     */
+    public int getNewSentenceId ()
+    {
+        return ++sentenceCount;
+    }
+
+    //----------------//
+    // getNoteStaffAt //
+    //----------------//
+    /**
+     * Given a note, retrieve the proper related staff within the
+     * system, using ledgers if any.
+     *
+     * @param point the center of the provided note entity
+     * @return the proper note position (staff & pitch)
+     */
+    public NotePosition getNoteStaffAt (PixelPoint point)
+    {
+        StaffInfo staff = getStaffAt(point);
+        NotePosition pos = staff.getNotePosition(point);
+
+        logger.fine("{0} -> {1}", point, pos);
+
+        double pitch = pos.getPitchPosition();
+
+        if ((Math.abs(pitch) > 5) && (pos.getLedger() == null)) {
+            // Delta pitch from reference line
+            double dp = Math.abs(pitch) - 4;
+
+            // Check with the other staff, if any
+            int index = staves.indexOf(staff);
+            StaffInfo otherStaff = null;
+
+            if ((pitch < 0) && (index > 0)) {
+                otherStaff = staves.get(index - 1);
+            } else if ((pitch > 0) && (index < (staves.size() - 1))) {
+                otherStaff = staves.get(index + 1);
+            }
+
+            if (otherStaff != null) {
+                NotePosition otherPos = otherStaff.getNotePosition(point);
+
+                if (otherPos.getLedger() != null) {
+                    // Delta pitch from closest reference ledger
+                    double otherDp = Math.abs(
+                            otherPos.getPitchPosition()
+                            - StaffInfo.getLedgerPitchPosition(
+                            otherPos.getLedger().index));
+
+                    if (otherDp < dp) {
+                        logger.fine("   otherPos: {0}", pos);
+                        pos = otherPos;
+                    }
+                }
+            }
+        }
+
+        return pos;
+    }
+
+    //----------//
+    // getParts //
+    //----------//
+    /**
+     * Reports the parts of this system.
+     *
+     * @return the parts (non-null)
+     */
+    public List<PartInfo> getParts ()
+    {
+        return parts;
+    }
+
+    //----------//
+    // getRight //
+    //----------//
+    /**
+     * Report the abscissa of the end of the system.
+     *
+     * @return the right abscissa, expressed in pixels
+     */
+    public int getRight ()
+    {
+        return left + width;
+    }
+
+    //----------------//
+    // getScoreSystem //
+    //----------------//
+    /**
+     * Report the related logical score system.
+     *
+     * @return the logical score System counterpart
+     */
+    public ScoreSystem getScoreSystem ()
+    {
+        return scoreSystem;
+    }
+
+    //--------------//
+    // getSentences //
+    //--------------//
+    /**
+     * Report the various sentences retrieved in this system.
+     *
+     * @return the (perhaps empty) collection of sentences found
+     */
+    public Set<TextLine> getSentences ()
+    {
+        return sentences;
+    }
+
+    //----------//
+    // getSheet //
+    //----------//
+    /**
+     * Report the sheet this system belongs to.
+     *
+     * @return the containing sheet
+     */
+    public Sheet getSheet ()
+    {
+        return sheet;
+    }
+
+    //---------//
+    // getSkew //
+    //---------//
+    /**
+     * Report the system specific skew (or the global sheet skew).
+     *
+     * @return the related skew
+     */
+    public Skew getSkew ()
+    {
+        return sheet.getSkew();
+    }
+
+    //------------------//
+    // getSlurInspector //
+    //------------------//
+    public SlurInspector getSlurInspector ()
+    {
+        return slurInspector;
+    }
+
+    //------------//
+    // getStaffAt //
+    //------------//
+    /**
+     * Retrieve the staff, <b>within</b> the system, whose area
+     * contains the provided point.
+     *
+     * @param point the provided point
+     * @return the "containing" staff
+     */
+    public StaffInfo getStaffAt (Point2D point)
+    {
+        return StaffManager.getStaffAt(point, staves);
+    }
+
+    //-----------//
+    // getStaves //
+    //-----------//
+    /**
+     * Report the list of staves that compose this system.
+     *
+     * @return the staves
+     */
+    public List<StaffInfo> getStaves ()
+    {
+        return staves;
+    }
+
+    //------------//
+    // getTenutos //
+    //------------//
+    /**
+     * Report the collection of tenutos found.
+     *
+     * @return the tenutos collection
+     */
+    public List<Glyph> getTenutos ()
+    {
+        return tenutos;
+    }
+
+    //--------//
+    // getTop //
+    //--------//
+    /**
+     * Report the ordinate of the top of this system.
+     *
+     * @return the top ordinate, expressed in pixels
+     */
+    public int getTop ()
+    {
+        return top;
+    }
+
+    //---------------------//
+    // getVerticalSections //
+    //---------------------//
+    /**
+     * Report the (unmodifiable) collection of vertical sections in
+     * the system related area.
+     *
+     * @return the area vertical sections
+     */
+    public Collection<Section> getVerticalSections ()
+    {
+        return vSectionsView;
+    }
+
+    //----------//
+    // getWidth //
+    //----------//
+    /**
+     * Report the width of the system.
+     *
+     * @return the width value, expressed in pixels
+     */
+    public int getWidth ()
+    {
+        return width;
+    }
+
+    //----------//
+    // idString //
+    //----------//
+    /**
+     * Convenient way to report a small system reference.
+     *
+     * @return system reference
+     */
+    public String idString ()
+    {
+        return "system#" + id;
+    }
+
+    //---------------//
+    // inspectGlyphs //
+    //---------------//
+    /**
+     * Process the given system, by retrieving unassigned glyphs,
+     * evaluating and assigning them if OK, or trying compounds
+     * otherwise.
+     *
+     * @param minGrade the minimum acceptable grade for this processing
+     * @param wide     flag for extra wide compound box
+     */
+    public void inspectGlyphs (double minGrade,
+                               boolean wide)
+    {
+        glyphInspector.inspectGlyphs(minGrade, wide);
+    }
+
+    //-----------------------//
+    // lookupContainedGlyphs //
+    //-----------------------//
+    /**
+     * Look up in system glyphs for the glyphs contained by a
+     * provided rectangle.
+     *
+     * @param rect the coordinates rectangle, in pixels
+     * @return the glyphs found, which may be an empty list
+     */
+    public List<Glyph> lookupContainedGlyphs (PixelRectangle rect)
+    {
+        List<Glyph> found = new ArrayList<>();
+
+        for (Glyph glyph : getGlyphs()) {
+            if (rect.contains(glyph.getBounds())) {
+                found.add(glyph);
+            }
+        }
+
+        return found;
+    }
+
+    //-------------------------//
+    // lookupIntersectedGlyphs //
+    //-------------------------//
+    /**
+     * Look up in system glyphs for <b>all</b> glyphs, apart from the
+     * excluded glyphs, intersected by a provided rectangle.
+     *
+     * @param rect     the coordinates rectangle, in pixels
+     * @param excluded the glyphs to be excluded
+     * @return the glyphs found, which may be an empty list
+     */
+    public List<Glyph> lookupIntersectedGlyphs (PixelRectangle rect,
+                                                Glyph... excluded)
+    {
+        List<Glyph> exc = Arrays.asList(excluded);
+        List<Glyph> found = new ArrayList<>();
+
+        for (Glyph glyph : getGlyphs()) {
+            if (!exc.contains(glyph) && glyph.intersects(rect)) {
+                found.add(glyph);
+            }
+        }
+
+        return found;
+    }
+
+    //---------------//
+    // registerGlyph //
+    //---------------//
+    /**
+     * Just register this glyph (as inactive) in order to persist glyph
+     * info such as TextInfo.
+     * Use {@link #addGlyph} to fully add the glpyh as active.
+     *
+     * @param glyph the glyph to just register
+     * @return the proper (original) glyph
+     * @see #addGlyph
+     */
+    public Glyph registerGlyph (Glyph glyph)
+    {
+        return glyphsBuilder.registerGlyph(glyph);
+    }
+
+    //----------------------------//
+    // removeFromGlyphsCollection //
+    //----------------------------//
+    /**
+     * Meant for access by GlyphsBuilder only,
+     * since standard entry is {@link #removeGlyph}.
+     *
+     * @param glyph the glyph to remove
+     * @return true if the glyph was registered
+     */
+    public boolean removeFromGlyphsCollection (Glyph glyph)
+    {
+        return glyphs.remove(glyph);
+    }
+
+    //-------------//
+    // removeGlyph //
+    //-------------//
+    /**
+     * Remove a glyph from the containing system glyph list, and make
+     * it inactive by cutting the link from its member sections.
+     *
+     * @param glyph the glyph to remove
+     */
+    public void removeGlyph (Glyph glyph)
+    {
+        glyphsBuilder.removeGlyph(glyph);
+    }
+
+    //----------------------//
+    // removeInactiveGlyphs //
+    //----------------------//
+    /**
+     * On a specified system, look for all inactive glyphs and remove
+     * them from its glyphs collection (but leave them in the
+     * containing nest).
+     * Purpose is to prepare room for a new glyph extraction
+     */
+    public void removeInactiveGlyphs ()
+    {
+        // To avoid concurrent modifs exception
+        Collection<Glyph> toRemove = new ArrayList<>();
+
+        for (Glyph glyph : getGlyphs()) {
+            if (!glyph.isActive()) {
+                toRemove.add(glyph);
+            }
+        }
+
+        if (logger.isFineEnabled()) {
+            logger.fine("removeInactiveGlyphs: {0} {1}",
+                    toRemove.size(), Glyphs.toString(toRemove));
+        }
+
+        for (Glyph glyph : toRemove) {
+            // Remove glyph from system & cut sections links to it
+            removeGlyph(glyph);
+        }
+    }
+
+    //----------------//
+    // resetSentences //
+    //----------------//
+    public void resetSentences ()
+    {
+        sentences.clear();
+        sentenceCount = 0;
+    }
+
+    //----------------//
+    // retrieveGlyphs //
+    //----------------//
+    /**
+     * In a given system area, browse through all sections not assigned
+     * to known glyphs, and build new glyphs out of connected sections.
+     */
+    public void retrieveGlyphs ()
+    {
+        glyphsBuilder.retrieveGlyphs(true);
+    }
+
+    //---------------------//
+    // retrieveHorizontals //
+    //---------------------//
+    /**
+     * Retrieve ledgers (and tenuto, and horizontal endings).
+     */
+    public void retrieveHorizontals ()
+            throws StepException
+    {
+        try {
+            horizontalsBuilder.buildInfo();
+        } catch (Exception ex) {
+            logger.warning("Error in retrieveHorizontals", ex);
+        }
+    }
+
+    //-------------------//
+    // retrieveVerticals //
+    //-------------------//
+    /**
+     * Retrieve stems (and vertical endings).
+     *
+     * @return the number of glyphs built
+     */
+    public int retrieveVerticals ()
+            throws StepException
+    {
+        return verticalsBuilder.retrieveVerticals();
+    }
+
+    //-------------//
+    // runPatterns //
+    //-------------//
+    /**
+     * Run the series of glyphs patterns.
+     *
+     * @return true if some progress has been made
+     */
+    public boolean runPatterns ()
+    {
+        return new PatternsChecker(this).runPatterns();
+    }
+
+    //---------------------//
+    // segmentGlyphOnStems //
+    //---------------------//
+    /**
+     * Process a glyph to retrieve its internal potential stems and
+     * leaves.
+     *
+     * @param glyph   the glyph to segment along stems
+     * @param isShort should we look for short (rather than standard) stems?
+     */
+    public void segmentGlyphOnStems (Glyph glyph,
+                                     boolean isShort)
+    {
+        verticalsBuilder.segmentGlyphOnStems(glyph, isShort);
+    }
+
+    //--------------//
+    // selectGlyphs //
+    //--------------//
+    /**
+     * Select glyphs out of a provided collection of glyphs,for which
+     * the provided predicate holds true.
+     *
+     * @param glyphs    the provided collection of glyphs candidates, or the
+     *                  full
+     *                  system collection if null
+     * @param predicate the condition to be fulfilled to get selected
+     * @return the sorted set of selected glyphs
+     */
+    public SortedSet<Glyph> selectGlyphs (Collection<Glyph> glyphs,
+                                          Predicate<Glyph> predicate)
+    {
+        SortedSet<Glyph> selected = new TreeSet<>();
+
+        if (glyphs == null) {
+            glyphs = getGlyphs();
+        }
+
+        for (Glyph glyph : glyphs) {
+            if (predicate.check((glyph))) {
+                selected.add(glyph);
+            }
+        }
+
+        return selected;
+    }
+
+    //--------//
+    // setBar //
+    //--------//
+    /**
+     * Assign system barline on the provided side.
+     *
+     * @param side proper horizontal side
+     * @param bar  the bar to set
+     */
+    public void setBar (HorizontalSide side,
+                        BarInfo bar)
+    {
+        if (side == HorizontalSide.LEFT) {
+            this.leftBar = bar;
+        } else {
+            this.rightBar = bar;
+        }
+    }
+
+    //------------------//
+    // setBarAlignments //
+    //------------------//
+    /**
+     * Record the various bar alignments for this system.
+     *
+     * @param barAlignments the barAlignments to set
+     */
+    public void setBarAlignments (List<BarAlignment> barAlignments)
+    {
+        this.barAlignments = barAlignments;
+    }
+
+    //-------------//
+    // setBoundary //
+    //-------------//
+    /**
+     * Define the precise boundary of this system.
+     *
+     * @param boundary the (new) boundary
+     */
+    public void setBoundary (SystemBoundary boundary)
+    {
+        logger.fine("{0} setBoundary {1}", idString(), boundary);
+        this.boundary = boundary;
+
+        updateBoundary();
+    }
+
+    //----------------//
+    // updateBoundary //
+    //----------------//
+    /**
+     * We have a new (or modified) system boundary.
+     * So let's update the system boundary polygon as well as the limits of
+     * the first and  last staves.
+     */
+    public void updateBoundary ()
+    {
+        // Reset the system polygon
+        boundary.update();
+
+        // Update top limit of first staff
+        GeoPath topPath = boundary.getLimit(VerticalSide.TOP).toGeoPath();
+        getFirstStaff().setLimit(VerticalSide.TOP, topPath);
+
+        // Update bottom limit of last staff
+        GeoPath bottomPath = boundary.getLimit(VerticalSide.BOTTOM).toGeoPath();
+        getLastStaff().setLimit(VerticalSide.BOTTOM, bottomPath);
+    }
+
+    //----------//
+    // setLimit //
+    //----------//
+    /**
+     * Record the system limit on the provided side.
+     *
+     * @param side  proper horizontal side
+     * @param limit the limit to set
+     */
+    public void setLimit (HorizontalSide side,
+                          Object limit)
+    {
+        if (side == HorizontalSide.LEFT) {
+            this.leftLimit = limit;
+        } else {
+            this.rightLimit = limit;
+        }
+    }
+
+    //-----------//
+    // setStaves //
+    //-----------//
+    /**
+     * @param staves the range of staves
+     */
+    public void setStaves (List<StaffInfo> staves)
+    {
+        this.staves = staves;
+        updateCoordinates();
+    }
+
+    //-----------//
+    // stemBoxOf //
+    //-----------//
+    /**
+     * Report a enlarged box of a given (stem) glyph.
+     *
+     * @param stem the stem
+     * @return the enlarged stem box
+     */
+    public PixelRectangle stemBoxOf (Glyph stem)
+    {
+        return glyphsBuilder.stemBoxOf(stem);
+    }
+
+    //----------//
+    // toString //
+    //----------//
+    /**
+     * Convenient method, to build a string with just the ids of the
+     * system collection.
+     *
+     * @param systems the collection of glysystemsphs
+     * @return the string built
+     */
+    public static String toString (Collection<SystemInfo> systems)
+    {
+        if (systems == null) {
+            return "";
+        }
+
+        StringBuilder sb = new StringBuilder();
+        sb.append(" systems[");
+
+        for (SystemInfo system : systems) {
+            sb.append("#").append(system.getId());
+        }
+
+        sb.append("]");
+
+        return sb.toString();
+    }
+
+    //----------//
+    // toString //
+    //----------//
+    /**
+     * Report a readable description.
+     *
+     * @return a description based on staff indices
+     */
+    @Override
+    public String toString ()
+    {
+        StringBuilder sb = new StringBuilder();
+        sb.append("{SystemInfo#").append(id);
+        sb.append(" T").append(getFirstStaff().getId());
+
+        if (staves.size() > 1) {
+            sb.append("..T").append(getLastStaff().getId());
+        }
+
+        if (leftBar != null) {
+            sb.append(" leftBar:").append(leftBar);
+        }
+
+        if (rightBar != null) {
+            sb.append(" rightBar:").append(rightBar);
+        }
+
+        if (leftLimit != null) {
+            sb.append(" leftLimit:").append(leftLimit);
+        }
+
+        if (rightLimit != null) {
+            sb.append(" rightLimit:").append(rightLimit);
+        }
+
+        sb.append("}");
+
+        return sb.toString();
+    }
+
+    //----------------//
+    // translateFinal //
+    //----------------//
+    /**
+     * Launch from this system the final processing of impacted systems
+     * to translate them to score entities.
+     */
+    public void translateFinal ()
+    {
+        translator.translateFinal();
+    }
+
+    //-----------------//
+    // translateSystem //
+    //-----------------//
+    /**
+     * Translate the physical Sheet system data into Score system
+     * entities.
+     */
+    public void translateSystem ()
+    {
+        translator.translateSystem();
+    }
+
+    //----------//
+    // trimSlur //
+    //----------//
+    /**
+     * Rebuild true Slur from some underlying sections.
+     *
+     * @param slur the spurious slur
+     * @return the extracted slur glyph, if any
+     */
+    public Glyph trimSlur (Glyph slur)
+    {
+        return slurInspector.trimSlur(slur);
+    }
+
+    //-------------------//
+    // updateCoordinates //
+    //-------------------//
+    public final void updateCoordinates ()
+    {
+        StaffInfo firstStaff = getFirstStaff();
+        LineInfo firstLine = firstStaff.getFirstLine();
+        Point2D topLeft = firstLine.getEndPoint(LEFT);
+        Point2D topRight = firstLine.getEndPoint(RIGHT);
+        StaffInfo lastStaff = getLastStaff();
+        LineInfo lastLine = lastStaff.getLastLine();
+        Point2D botLeft = lastLine.getEndPoint(LEFT);
+
+        left = (int) Math.rint(topLeft.getX());
+        top = (int) Math.rint(topLeft.getY());
+        width = (int) Math.rint(topRight.getX() - topLeft.getX());
+        deltaY = (int) Math.rint(
+                lastStaff.getFirstLine().getEndPoint(LEFT).getY() - topLeft.
+                getY());
+        bottom = (int) Math.rint(botLeft.getY());
+    }
+
+    //----------------//
+    // getTextBuilder //
+    //----------------//
+    public TextBuilder getTextBuilder ()
+    {
+        return textBuilder;
+    }
+}