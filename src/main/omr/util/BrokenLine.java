--- conflicted
+++ resolved
@@ -1,612 +1,520 @@
-//----------------------------------------------------------------------------//
-//                                                                            //
-//                            B r o k e n L i n e                             //
-//                                                                            //
-//----------------------------------------------------------------------------//
-// <editor-fold defaultstate="collapsed" desc="hdr">                          //
-//  Copyright © Hervé Bitteur 2000-2012. All rights reserved.                 //
-//  This software is released under the GNU General Public License.           //
-//  Goto http://kenai.com/projects/audiveris to report bugs or suggestions.   //
-//----------------------------------------------------------------------------//
-// </editor-fold>
-package omr.util;
-
-import omr.constant.Constant;
-import omr.constant.ConstantSet;
-
-import omr.log.Logger;
-
-import net.jcip.annotations.NotThreadSafe;
-
-import java.awt.Point;
-import java.awt.Rectangle;
-import java.awt.geom.Line2D;
-import java.util.ArrayList;
-import java.util.Arrays;
-import java.util.Collection;
-import java.util.Collections;
-import java.util.List;
-
-import javax.xml.bind.Marshaller;
-import javax.xml.bind.Unmarshaller;
-import javax.xml.bind.annotation.XmlAccessType;
-import javax.xml.bind.annotation.XmlAccessorType;
-import javax.xml.bind.annotation.XmlElement;
-import javax.xml.bind.annotation.XmlRootElement;
-
-/**
- * Class {@code BrokenLine} handles the broken line defined by a
- * sequence of points which can be modified at any time.
- *
- * <p>This class make use of several distance parameters, presented here from
- * smaller to larger:
- * <dl>
- * <dt><b>colinear</b></dt>
- * <dd>A point sufficiently close to a segment can be considered as colinear
- * and thus removed. See {@link #isColinear} method.</dd>
- * <dt><b>sticky</b></dt>
- * <dd>A point sufficiently close to a reference point or to a segment allows
- * to select this reference point or segment.
- * See {@link #findPoint} and {@link #findSegment} methods.</dd>
- * <dt><b>dragging</b></dt>
- * <dd>A point sufficiently close to the last location of a point being dragged
- * is considered as the new location for this point. This UI feature is actually
- * beyond the scope of BrokenLine, so only the default dragging value is handled
- * here for convenience. See {@link #getDraggingDistance}.
- * </dd>
- * </dl>
- *
- * <p><b>Nota:</b> Internal reference points data can still be modified at any
- * time, since the BrokenLine, just like a List, merely handles points pointers.
- * For example, to move a point, just call point.setLocation() method.</p>
-<<<<<<< HEAD
-=======
- *
- * <p>This ability of dynamic modification is the main reason why this class
- * is not simply implemented as a Path2D. If a Path2D instance is needed,
- * use the {@link #toGeoPath()} conversion method.
->>>>>>> e8257b3a
- *
- * @author Hervé Bitteur
- */
-@NotThreadSafe
-@XmlAccessorType(XmlAccessType.NONE)
-@XmlRootElement(name = "broken-line")
-public class BrokenLine
-{
-    //~ Static fields/initializers ---------------------------------------------
-
-    /** Specific application parameters */
-    private static final Constants constants = new Constants();
-
-    /** Usual logger utility */
-    private static final Logger logger = Logger.getLogger(BrokenLine.class);
-
-    //~ Instance fields --------------------------------------------------------
-
-    /** The ordered sequence of points */
-    private final List<Point> points = new ArrayList<>();
-
-    /** Dummy collection of points, just for (un) marshalling*/
-    @XmlElement(name = "point")
-    private final List<PointFacade> xps = new ArrayList<>();
-
-    //~ Constructors -----------------------------------------------------------
-
-    //------------//
-    // BrokenLine //
-    //------------//
-    /**
-     * Creates a new BrokenLine object with an initially empty sequence
-     * of points.
-     */
-    public BrokenLine ()
-    {
-    }
-
-    //------------//
-    // BrokenLine //
-    //------------//
-    /**
-     * Creates a new BrokenLine object with a few initial points.
-     * @param points array of initial points
-     */
-    public BrokenLine (Point... points)
-    {
-        resetPoints(Arrays.asList(points));
-    }
-
-    //------------//
-    // BrokenLine //
-    //------------//
-    /**
-     * Creates a new BrokenLine object with a few initial points.
-     * @param points collection of initial points
-     */
-    public BrokenLine (Collection<Point> points)
-    {
-        resetPoints(points);
-    }
-
-    //~ Methods ----------------------------------------------------------------
-
-    //-------------//
-    // resetPoints //
-    //-------------//
-    /**
-     * Replace the current line points with the provided ones.
-     * @param points the new collection of points
-     */
-    public final void resetPoints (Collection<Point> points)
-    {
-        if (this.points != points) {
-            this.points.clear();
-
-            if (points != null) {
-                this.points.addAll(points);
-            }
-        }
-    }
-
-    //----------//
-    // addPoint //
-    //----------//
-    /**
-     * Append a point at the end of the current sequence.
-     * @param point the new point to append
-     */
-    public void addPoint (Point point)
-    {
-        points.add(point);
-    }
-
-    //-----------//
-    // findPoint //
-    //-----------//
-    /**
-     * Find the first point of the current sequence which is close to
-     * the provided point (less than sticky distance).
-     * @param point the provided point
-     * @return the point found, or null if not found
-     */
-    public Point findPoint (Point point)
-    {
-        Rectangle window = new Rectangle(point);
-        window.grow(getStickyDistance(), getStickyDistance());
-
-        for (Point pt : points) {
-            if (window.contains(pt)) {
-                return pt;
-            }
-        }
-
-        return null;
-    }
-
-    //-------------//
-    // findSegment //
-    //-------------//
-    /**
-     * Find the closest segment (if any) which lies at a maximum of
-     * sticky distance from the provided point.
-     * @param point the provided point
-     * @return the sequence point that starts the segment found
-     * (or null if not found)
-     */
-    public Point findSegment (Point point)
-    {
-<<<<<<< HEAD
-        Point  bestPoint = null;
-=======
-        final int sqrStickyDistance = getStickyDistance() * getStickyDistance();
-        Point bestPoint = null;
->>>>>>> e8257b3a
-        double bestDistSq = java.lang.Double.MAX_VALUE;
-
-        if (points.size() < 2) {
-            return null;
-        }
-
-        Point prevPt = points.get(0);
-
-        for (Point pt : points) {
-            // Skip first point
-            if (pt == prevPt) {
-                continue;
-            }
-
-            Line2D.Double line = new Line2D.Double(prevPt, pt);
-            double        distSq = line.ptSegDistSq(point);
-
-            if (distSq < bestDistSq) {
-                bestPoint = prevPt;
-                bestDistSq = distSq;
-            }
-
-            prevPt = pt;
-        }
-
-        if (bestDistSq <= sqrStickyDistance) {
-            return bestPoint;
-        } else {
-            return null;
-        }
-    }
-
-<<<<<<< HEAD
-    //---------------------//
-    // getColinearDistance //
-    //---------------------//
-    /**
-     * Report the maximum distance (from a segment for colinearity).
-     * @return the maximum distance, specified in pixels
-     */
-    public int getColinearDistance ()
-    {
-        return colinearDistance;
-    }
-
-    //----------------------------//
-    // getDefaultColinearDistance //
-    //----------------------------//
-    /**
-     * Report the default colinear distance.
-     * This value can be overridden for the current BrokenLine instance, through
-     * method {@link #setColinearDistance}.
-     * @return the (default) maximum distance, specified in pixels
-     */
-    public static int getDefaultColinearDistance ()
-    {
-        return constants.colinearDistance.getValue();
-    }
-
-    //----------------------------//
-    // getDefaultDraggingDistance //
-    //----------------------------//
-    /**
-     * Report the default dragging distance.
-     * @return the (default) dragging distance, specified in pixels
-     */
-    public static int getDefaultDraggingDistance ()
-    {
-        return constants.draggingDistance.getValue();
-    }
-
-    //--------------------------//
-    // getDefaultStickyDistance //
-    //--------------------------//
-    /**
-     * Report the default sticky distance.
-     * This value can be overridden for the current BrokenLine instance, through
-     * method {@link #setStickyDistance}.
-     * @return the (default) maximum distance, specified in pixels
-     */
-    public static int getDefaultStickyDistance ()
-    {
-        return constants.stickyDistance.getValue();
-    }
-
-=======
->>>>>>> e8257b3a
-    //----------//
-    // getPoint //
-    //----------//
-    /**
-     * Report the point at 'index' position in current sequence.
-     * @param index the desired index
-     * @return the desired point
-     */
-    public Point getPoint (int index)
-    {
-        return points.get(index);
-    }
-
-    //-----------//
-    // getPoints //
-    //-----------//
-    /**
-     * Report current sequence (meant for debugging).
-     * @return an unmodifiable view (perhaps empty) of list of current points
-     */
-    public List<Point> getPoints ()
-    {
-        return Collections.unmodifiableList(points);
-    }
-
-    //-------------------//
-    // getSequenceString //
-    //-------------------//
-    /**
-     * Report a string which summarizes the current sequence of points.
-     * @return a string of the sequence points
-     */
-    public String getSequenceString ()
-    {
-        StringBuilder sb = new StringBuilder("[");
-        boolean       started = false;
-
-        for (Point p : getPoints()) {
-            if (started) {
-                sb.append(' ');
-            }
-
-            sb.append('(')
-              .append(p.x)
-              .append(',')
-              .append(p.y)
-              .append(')');
-            started = true;
-        }
-
-        sb.append("]");
-
-        return sb.toString();
-    }
-
-<<<<<<< HEAD
-    //-------------------//
-    // getStickyDistance //
-    //-------------------//
-    /**
-     * Report the maximum distance (from a point, from a segment).
-     * @return the maximum distance, specified in pixels
-     */
-    public int getStickyDistance ()
-    {
-        return stickyDistance;
-    }
-
-=======
->>>>>>> e8257b3a
-    //---------//
-    // indexOf //
-    //---------//
-    /**
-     * Retrieve the index of provided point.
-     * @param point the point to look for
-     * @return the index of the point, or -1
-     */
-    public int indexOf (Point point)
-    {
-        return points.indexOf(point);
-    }
-
-    //-------------//
-    // insertPoint //
-    //-------------//
-    /**
-     * Insert a point at the specified index value.
-     * @param index the insertion position in the sequence
-     * @param point the new point to insert
-     */
-    public void insertPoint (int   index,
-                             Point point)
-    {
-        points.add(index, point);
-    }
-
-    //------------------//
-    // insertPointAfter //
-    //------------------//
-    /**
-     * Insert a point right after the specified point.
-     * @param point the new point to insert
-     * @param after the point after which insertion must be done
-     */
-    public void insertPointAfter (Point point,
-                                  Point after)
-    {
-        int ptIndex = points.indexOf(after);
-
-        if (ptIndex != -1) {
-            points.add(ptIndex + 1, point);
-        } else {
-            throw new IllegalArgumentException("Insertion point not found");
-        }
-    }
-
-    //------------//
-    // isColinear //
-    //------------//
-    /**
-     * Check whether the specified point is colinear (within
-     * colinearDistance) with the previous and the following points in
-     * the sequence.
-     * @param point the point to check
-     * @return true if the 3 points are colinear or nearly so
-     */
-    public boolean isColinear (Point point)
-    {
-        int index = points.indexOf(point);
-
-        if ((index > 0) && (index < (points.size() - 1))) {
-            Line2D.Double line = new Line2D.Double(
-                getPoint(index - 1),
-                getPoint(index + 1));
-            double        dist = line.ptLineDist(point);
-
-            return dist <= constants.colinearDistance.getValue();
-        } else {
-            return false;
-        }
-    }
-
-    //-------------//
-    // removePoint //
-    //-------------//
-    /**
-     * Remove the specified point from the current sequence.
-     * @param point the point to remove
-     */
-    public void removePoint (Point point)
-    {
-        points.remove(point);
-    }
-
-<<<<<<< HEAD
-    //---------------------//
-    // setColinearDistance //
-    //---------------------//
-    /**
-     * Set the colinear distance for all methods that need this margin
-     * value.
-     * @param colinearDistance the new value, specified in pixels
-     */
-    public void setColinearDistance (int colinearDistance)
-    {
-        this.colinearDistance = colinearDistance;
-    }
-
-    //-------------------//
-    // setStickyDistance //
-    //-------------------//
-    /**
-     * Set the sticky distance for all methods that need this margin
-     * value.
-     * @param stickyDistance the new value, specified in pixels
-     */
-    public void setStickyDistance (int stickyDistance)
-    {
-        this.stickyDistance = stickyDistance;
-    }
-
-=======
->>>>>>> e8257b3a
-    //------//
-    // size //
-    //------//
-    /**
-     * Report the number of points in the current sequence.
-     * @return the current size of the points sequence
-     */
-    public int size ()
-    {
-        return points.size();
-    }
-
-    //----------//
-    // toString //
-    //----------//
-    @Override
-    public String toString ()
-    {
-        return "{BrokenLine " + getSequenceString() + "}";
-    }
-
-    //----------------//
-    // afterUnmarshal //
-    //----------------//
-    /**
-     * Called after all the properties (except IDREF) are unmarshalled
-     * for this object, but before this object is set to the parent
-     * object.
-     */
-    @SuppressWarnings("unused")
-    private void afterUnmarshal (Unmarshaller um,
-                                 Object       parent)
-    {
-        // Convert xps -> points
-        points.clear();
-
-        for (PointFacade xp : xps) {
-            points.add(xp.getPoint());
-        }
-    }
-
-    //---------------//
-    // beforeMarshal //
-    //---------------//
-    /**
-     * Called immediately before the marshalling of this object begins.
-     */
-    @SuppressWarnings("unused")
-    private void beforeMarshal (Marshaller m)
-    {
-        // Convert points -> xps
-        xps.clear();
-
-        for (Point point : points) {
-            xps.add(new PointFacade(point));
-        }
-    }
-
-<<<<<<< HEAD
-=======
-    //-----------//
-    // toGeoPath //
-    //-----------//
-    /**
-     * Build a GeoPath instance from this BrokenLine instance
-     *
-     * @return the corresponding standard GeoPath instance
-     */
-    public GeoPath toGeoPath ()
-    {
-        GeoPath path = new GeoPath();
-        boolean started = false;
-
-        for (Point point : points) {
-            if (!started) {
-                path.moveTo(point.x, point.y);
-                started = true;
-            } else {
-                path.lineTo(point.x, point.y);
-            }
-        }
-
-        return path;
-    }
-
-    //---------------------//
-    // getDraggingDistance //
-    //---------------------//
-    /**
-     * Report the dragging distance.
-     *
-     * @return the dragging distance, specified in pixels
-     */
-    public static int getDraggingDistance ()
-    {
-        return constants.draggingDistance.getValue();
-    }
-
-    //-------------------//
-    // getStickyDistance //
-    //-------------------//
-    /**
-     * Report the maximum distance (from a point, from a segment).
-     *
-     * @return the maximum distance, specified in pixels
-     */
-    public static int getStickyDistance ()
-    {
-        return constants.stickyDistance.getValue();
-    }
-
->>>>>>> e8257b3a
-    //~ Inner Classes ----------------------------------------------------------
-
-    //-----------//
-    // Constants //
-    //-----------//
-    private static final class Constants
-        extends ConstantSet
-    {
-        //~ Instance fields ----------------------------------------------------
-
-        Constant.Integer colinearDistance = new Constant.Integer(
-            "pixels",
-            2,
-            "Maximum distance from a point to a segment to be colinear");
-
-        Constant.Integer stickyDistance = new Constant.Integer(
-            "pixels",
-            5,
-            "Maximum distance from a point or segment to get stuck to it");
-
-        Constant.Integer draggingDistance = new Constant.Integer(
-            "pixels",
-            25,
-            "Maximum distance from a point to drag it");
-    }
-}
+//----------------------------------------------------------------------------//
+//                                                                            //
+//                            B r o k e n L i n e                             //
+//                                                                            //
+//----------------------------------------------------------------------------//
+// <editor-fold defaultstate="collapsed" desc="hdr">                          //
+//  Copyright © Hervé Bitteur 2000-2012. All rights reserved.                 //
+//  This software is released under the GNU General Public License.           //
+//  Goto http://kenai.com/projects/audiveris to report bugs or suggestions.   //
+//----------------------------------------------------------------------------//
+// </editor-fold>
+package omr.util;
+
+import omr.constant.Constant;
+import omr.constant.ConstantSet;
+
+import omr.log.Logger;
+
+import omr.math.GeoPath;
+
+import net.jcip.annotations.NotThreadSafe;
+
+import java.awt.Point;
+import java.awt.Rectangle;
+import java.awt.geom.Line2D;
+import java.util.ArrayList;
+import java.util.Arrays;
+import java.util.Collection;
+import java.util.Collections;
+import java.util.List;
+
+import javax.xml.bind.Marshaller;
+import javax.xml.bind.Unmarshaller;
+import javax.xml.bind.annotation.XmlAccessType;
+import javax.xml.bind.annotation.XmlAccessorType;
+import javax.xml.bind.annotation.XmlElement;
+import javax.xml.bind.annotation.XmlRootElement;
+
+/**
+ * Class {@code BrokenLine} handles the broken line defined by a
+ * sequence of points which can be modified at any time.
+ *
+ * <p>This class make use of several distance parameters, presented here from
+ * smaller to larger:
+ * <dl>
+ * <dt><b>colinear</b></dt>
+ * <dd>A point sufficiently close to a segment can be considered as colinear
+ * and thus removed. See {@link #isColinear} method.</dd>
+ * <dt><b>sticky</b></dt>
+ * <dd>A point sufficiently close to a reference point or to a segment allows
+ * to select this reference point or segment.
+ * See {@link #findPoint} and {@link #findSegment} methods.</dd>
+ * <dt><b>dragging</b></dt>
+ * <dd>A point sufficiently close to the last location of a point being dragged
+ * is considered as the new location for this point. This UI feature is actually
+ * beyond the scope of BrokenLine, so only the default dragging value is handled
+ * here for convenience. See {@link #getDraggingDistance}.
+ * </dd>
+ * </dl>
+ *
+ * <p><b>Nota:</b> Internal reference points data can still be modified at any
+ * time, since the BrokenLine, just like a List, merely handles points pointers.
+ * For example, to move a point, just call point.setLocation() method.</p>
+ *
+ * <p>This ability of dynamic modification is the main reason why this class
+ * is not simply implemented as a Path2D. If a Path2D instance is needed,
+ * use the {@link #toGeoPath()} conversion method.
+ *
+ * @author Hervé Bitteur
+ */
+@NotThreadSafe
+@XmlAccessorType(XmlAccessType.NONE)
+@XmlRootElement(name = "broken-line")
+public class BrokenLine
+{
+    //~ Static fields/initializers ---------------------------------------------
+
+    /** Specific application parameters */
+    private static final Constants constants = new Constants();
+
+    /** Usual logger utility */
+    private static final Logger logger = Logger.getLogger(BrokenLine.class);
+
+    //~ Instance fields --------------------------------------------------------
+    //
+    /** The ordered sequence of points */
+    private final List<Point> points = new ArrayList<>();
+
+    /** Dummy collection of points, just for (un) marshalling */
+    @XmlElement(name = "point")
+    private final List<PointFacade> xps = new ArrayList<>();
+
+    //~ Constructors -----------------------------------------------------------
+    //
+    //------------//
+    // BrokenLine //
+    //------------//
+    /**
+     * Creates a new BrokenLine object with an initially empty sequence
+     * of points.
+     */
+    public BrokenLine ()
+    {
+    }
+
+    //------------//
+    // BrokenLine //
+    //------------//
+    /**
+     * Creates a new BrokenLine object with a few initial points.
+     *
+     * @param points array of initial points
+     */
+    public BrokenLine (Point... points)
+    {
+        resetPoints(Arrays.asList(points));
+    }
+
+    //------------//
+    // BrokenLine //
+    //------------//
+    /**
+     * Creates a new BrokenLine object with a few initial points.
+     *
+     * @param points collection of initial points
+     */
+    public BrokenLine (Collection<Point> points)
+    {
+        resetPoints(points);
+    }
+
+    //~ Methods ----------------------------------------------------------------
+    //
+    //-------------//
+    // resetPoints //
+    //-------------//
+    /**
+     * Replace the current line points with the provided ones.
+     *
+     * @param points the new collection of points
+     */
+    public final void resetPoints (Collection<Point> points)
+    {
+        if (this.points != points) {
+            this.points.clear();
+
+            if (points != null) {
+                this.points.addAll(points);
+            }
+        }
+    }
+
+    //----------//
+    // addPoint //
+    //----------//
+    /**
+     * Append a point at the end of the current sequence.
+     *
+     * @param point the new point to append
+     */
+    public void addPoint (Point point)
+    {
+        points.add(point);
+    }
+
+    //-----------//
+    // findPoint //
+    //-----------//
+    /**
+     * Find the first point of the current sequence which is close to
+     * the provided point (less than sticky distance).
+     *
+     * @param point the provided point
+     * @return the point found, or null if not found
+     */
+    public Point findPoint (Point point)
+    {
+        Rectangle window = new Rectangle(point);
+        window.grow(getStickyDistance(), getStickyDistance());
+
+        for (Point pt : points) {
+            if (window.contains(pt)) {
+                return pt;
+            }
+        }
+
+        return null;
+    }
+
+    //-------------//
+    // findSegment //
+    //-------------//
+    /**
+     * Find the closest segment (if any) which lies at a maximum of
+     * sticky distance from the provided point.
+     *
+     * @param point the provided point
+     * @return the sequence point that starts the segment found
+     *         (or null if not found)
+     */
+    public Point findSegment (Point point)
+    {
+        final int sqrStickyDistance = getStickyDistance() * getStickyDistance();
+        Point bestPoint = null;
+        double bestDistSq = java.lang.Double.MAX_VALUE;
+
+        if (points.size() < 2) {
+            return null;
+        }
+
+        Point prevPt = points.get(0);
+
+        for (Point pt : points) {
+            // Skip first point
+            if (pt == prevPt) {
+                continue;
+            }
+
+            Line2D.Double line = new Line2D.Double(prevPt, pt);
+            double distSq = line.ptSegDistSq(point);
+
+            if (distSq < bestDistSq) {
+                bestPoint = prevPt;
+                bestDistSq = distSq;
+            }
+
+            prevPt = pt;
+        }
+
+        if (bestDistSq <= sqrStickyDistance) {
+            return bestPoint;
+        } else {
+            return null;
+        }
+    }
+
+    //----------//
+    // getPoint //
+    //----------//
+    /**
+     * Report the point at 'index' position in current sequence.
+     *
+     * @param index the desired index
+     * @return the desired point
+     */
+    public Point getPoint (int index)
+    {
+        return points.get(index);
+    }
+
+    //-----------//
+    // getPoints //
+    //-----------//
+    /**
+     * Report current sequence (meant for debugging).
+     *
+     * @return an unmodifiable view (perhaps empty) of list of current points
+     */
+    public List<Point> getPoints ()
+    {
+        return Collections.unmodifiableList(points);
+    }
+
+    //-------------------//
+    // getSequenceString //
+    //-------------------//
+    /**
+     * Report a string which summarizes the current sequence of points.
+     *
+     * @return a string of the sequence points
+     */
+    public String getSequenceString ()
+    {
+        StringBuilder sb = new StringBuilder("[");
+        boolean started = false;
+
+        for (Point p : getPoints()) {
+            if (started) {
+                sb.append(' ');
+            }
+
+            sb.append('(')
+                    .append(p.x)
+                    .append(',')
+                    .append(p.y)
+                    .append(')');
+            started = true;
+        }
+
+        sb.append("]");
+
+        return sb.toString();
+    }
+
+    //---------//
+    // indexOf //
+    //---------//
+    /**
+     * Retrieve the index of provided point.
+     *
+     * @param point the point to look for
+     * @return the index of the point, or -1
+     */
+    public int indexOf (Point point)
+    {
+        return points.indexOf(point);
+    }
+
+    //-------------//
+    // insertPoint //
+    //-------------//
+    /**
+     * Insert a point at the specified index value.
+     *
+     * @param index the insertion position in the sequence
+     * @param point the new point to insert
+     */
+    public void insertPoint (int index,
+                             Point point)
+    {
+        points.add(index, point);
+    }
+
+    //------------------//
+    // insertPointAfter //
+    //------------------//
+    /**
+     * Insert a point right after the specified point.
+     *
+     * @param point the new point to insert
+     * @param after the point after which insertion must be done
+     */
+    public void insertPointAfter (Point point,
+                                  Point after)
+    {
+        int ptIndex = points.indexOf(after);
+
+        if (ptIndex != -1) {
+            points.add(ptIndex + 1, point);
+        } else {
+            throw new IllegalArgumentException("Insertion point not found");
+        }
+    }
+
+    //------------//
+    // isColinear //
+    //------------//
+    /**
+     * Check whether the specified point is colinear (within
+     * colinearDistance) with the previous and the following points in
+     * the sequence.
+     *
+     * @param point the point to check
+     * @return true if the 3 points are colinear or nearly so
+     */
+    public boolean isColinear (Point point)
+    {
+        int index = points.indexOf(point);
+
+        if ((index > 0) && (index < (points.size() - 1))) {
+            Line2D.Double line = new Line2D.Double(
+                    getPoint(index - 1),
+                    getPoint(index + 1));
+            double dist = line.ptLineDist(point);
+
+            return dist <= constants.colinearDistance.getValue();
+        } else {
+            return false;
+        }
+    }
+
+    //-------------//
+    // removePoint //
+    //-------------//
+    /**
+     * Remove the specified point from the current sequence.
+     *
+     * @param point the point to remove
+     */
+    public void removePoint (Point point)
+    {
+        points.remove(point);
+    }
+
+    //------//
+    // size //
+    //------//
+    /**
+     * Report the number of points in the current sequence.
+     *
+     * @return the current size of the points sequence
+     */
+    public int size ()
+    {
+        return points.size();
+    }
+
+    //----------//
+    // toString //
+    //----------//
+    @Override
+    public String toString ()
+    {
+        return "{BrokenLine " + getSequenceString() + "}";
+    }
+
+    //----------------//
+    // afterUnmarshal //
+    //----------------//
+    /**
+     * Called after all the properties (except IDREF) are unmarshalled
+     * for this object, but before this object is set to the parent
+     * object.
+     */
+    @SuppressWarnings("unused")
+    private void afterUnmarshal (Unmarshaller um,
+                                 Object parent)
+    {
+        // Convert xps -> points
+        points.clear();
+
+        for (PointFacade xp : xps) {
+            points.add(xp.getPoint());
+        }
+    }
+
+    //---------------//
+    // beforeMarshal //
+    //---------------//
+    /**
+     * Called immediately before the marshalling of this object begins.
+     */
+    @SuppressWarnings("unused")
+    private void beforeMarshal (Marshaller m)
+    {
+        // Convert points -> xps
+        xps.clear();
+
+        for (Point point : points) {
+            xps.add(new PointFacade(point));
+        }
+    }
+
+    //-----------//
+    // toGeoPath //
+    //-----------//
+    /**
+     * Build a GeoPath instance from this BrokenLine instance
+     *
+     * @return the corresponding standard GeoPath instance
+     */
+    public GeoPath toGeoPath ()
+    {
+        GeoPath path = new GeoPath();
+        boolean started = false;
+
+        for (Point point : points) {
+            if (!started) {
+                path.moveTo(point.x, point.y);
+                started = true;
+            } else {
+                path.lineTo(point.x, point.y);
+            }
+        }
+
+        return path;
+    }
+
+    //---------------------//
+    // getDraggingDistance //
+    //---------------------//
+    /**
+     * Report the dragging distance.
+     *
+     * @return the dragging distance, specified in pixels
+     */
+    public static int getDraggingDistance ()
+    {
+        return constants.draggingDistance.getValue();
+    }
+
+    //-------------------//
+    // getStickyDistance //
+    //-------------------//
+    /**
+     * Report the maximum distance (from a point, from a segment).
+     *
+     * @return the maximum distance, specified in pixels
+     */
+    public static int getStickyDistance ()
+    {
+        return constants.stickyDistance.getValue();
+    }
+
+    //~ Inner Classes ----------------------------------------------------------
+    //-----------//
+    // Constants //
+    //-----------//
+    private static final class Constants
+            extends ConstantSet
+    {
+        //~ Instance fields ----------------------------------------------------
+
+        Constant.Integer colinearDistance = new Constant.Integer(
+                "pixels",
+                2,
+                "Maximum distance from a point to a segment to be colinear");
+
+        Constant.Integer stickyDistance = new Constant.Integer(
+                "pixels",
+                5,
+                "Maximum distance from a point or segment to get stuck to it");
+
+        Constant.Integer draggingDistance = new Constant.Integer(
+                "pixels",
+                25,
+                "Maximum distance from a point to drag it");
+
+    }
+}