--- conflicted
+++ resolved
@@ -1,995 +1,985 @@
-//----------------------------------------------------------------------------//
-//                                                                            //
-//                             S t a f f I n f o                              //
-//                                                                            //
-//----------------------------------------------------------------------------//
-// <editor-fold defaultstate="collapsed" desc="hdr">                          //
-//  Copyright © Hervé Bitteur 2000-2012. All rights reserved.                 //
-//  This software is released under the GNU General Public License.           //
-//  Goto http://kenai.com/projects/audiveris to report bugs or suggestions.   //
-//----------------------------------------------------------------------------//
-// </editor-fold>
-package omr.grid;
-
-import omr.glyph.facets.Glyph;
-import omr.glyph.ui.AttachmentHolder;
-import omr.glyph.ui.BasicAttachmentHolder;
-
-import omr.log.Logger;
-
-import omr.math.GeoPath;
-import omr.math.LineUtilities;
-import omr.math.ReversePathIterator;
-
-import omr.run.Orientation;
-
-import omr.score.common.PixelPoint;
-import omr.score.entity.Staff;
-
-import omr.sheet.Dash;
-import omr.sheet.Ledger;
-import omr.sheet.NotePosition;
-import omr.sheet.Scale;
-
-import omr.util.HorizontalSide;
-import static omr.util.HorizontalSide.*;
-import omr.util.VerticalSide;
-import static omr.util.VerticalSide.*;
-
-import java.awt.Graphics2D;
-import java.awt.Shape;
-import java.awt.geom.Line2D;
-import java.awt.geom.Point2D;
-import java.awt.geom.Rectangle2D;
-import java.util.ArrayList;
-import java.util.Collections;
-import java.util.Comparator;
-import java.util.HashSet;
-import java.util.List;
-import java.util.Map;
-import java.util.Set;
-import java.util.SortedSet;
-import java.util.TreeMap;
-import java.util.TreeSet;
-
-/**
- * Class {@code StaffInfo} handles the physical informations of a staff
- * with its lines.
- * Note: All methods are meant to provide correct results, regardless of the
- * actual number of lines in the staff instance.
- *
- * @author Hervé Bitteur
- */
-public class StaffInfo
-        implements AttachmentHolder
-{
-    //~ Static fields/initializers ---------------------------------------------
-
-    /** Usual logger utility */
-    private static final Logger logger = Logger.getLogger(StaffInfo.class);
-
-    /** To sort by staff id. */
-    public static final Comparator<StaffInfo> byId = new Comparator<StaffInfo>()
-    {
-        @Override
-        public int compare (StaffInfo o1,
-                            StaffInfo o2)
-        {
-            return Integer.compare(o1.id, o2.id);
-        }
-    };
-
-    //~ Instance fields --------------------------------------------------------
-    /** Sequence of the staff lines, from top to bottom */
-    private final List<LineInfo> lines;
-
-    /**
-     * Scale specific to this staff, since different staves in a page may
-     * exhibit different scales
-     */
-    private Scale specificScale;
-
-    /** Top limit of staff related area (left to right) */
-    private GeoPath topLimit = null;
-
-    /** Bottom limit of staff related area (left to right) */
-    private GeoPath bottomLimit = null;
-
-    /** Staff id, counted from 1 within the sheet */
-    private final int id;
-
-    /** Information about left bar line */
-    private BarInfo leftBar;
-
-    /** Left extrema */
-    private double left;
-
-    /** Information about right bar line */
-    private BarInfo rightBar;
-
-    /** Right extrema */
-    private double right;
-
-    /** The area around the staff */
-    private GeoPath area;
-
-<<<<<<< HEAD
-    /** Map of ledgers nearby. */
-    private final Map<Integer, SortedSet<Glyph>> ledgerMap = new TreeMap<>();
-=======
-    /** Map of ledgers nearby */
-    private final Map<Integer, SortedSet<Ledger>> ledgerMap = new TreeMap<>();
->>>>>>> 7285cd15
-
-    /** Corresponding staff entity in the score hierarchy */
-    private Staff scoreStaff;
-
-    /** Potential attachments */
-    private AttachmentHolder attachments = new BasicAttachmentHolder();
-
-    //~ Constructors -----------------------------------------------------------
-    //-----------//
-    // StaffInfo //
-    //-----------//
-    /**
-     * Create info about a staff, with its contained staff lines.
-     *
-     * @param id            the id of the staff
-     * @param left          abscissa of the left side
-     * @param right         abscissa of the right side
-     * @param specificScale specific scale detected for this staff
-     * @param lines         the sequence of contained staff lines
-     */
-    public StaffInfo (int id,
-                      double left,
-                      double right,
-                      Scale specificScale,
-                      List<LineInfo> lines)
-    {
-        this.id = id;
-        this.left = (int) Math.rint(left);
-        this.right = (int) Math.rint(right);
-        this.specificScale = specificScale;
-        this.lines = lines;
-    }
-
-    //~ Methods ----------------------------------------------------------------
-    //---------------//
-    // addAttachment //
-    //---------------//
-    @Override
-    public void addAttachment (String id,
-                               Shape attachment)
-    {
-        attachments.addAttachment(id, attachment);
-    }
-
-    //-----------//
-    // addLedger //
-    //-----------//
-    /**
-     * Add a ledger to the staff collection (which is lazily created)
-     *
-     * @param ledger the ledger to add
-     * @param index  the staff-based index for ledger line
-     */
-    public void addLedger (Glyph ledger,
-                           int index)
-    {
-        if (ledger == null) {
-            throw new IllegalArgumentException("Cannot register a null ledger");
-        }
-
-        SortedSet<Glyph> ledgerSet = ledgerMap.get(index);
-
-        if (ledgerSet == null) {
-            ledgerSet = new TreeSet<>(Glyph.byAbscissa);
-            ledgerMap.put(index, ledgerSet);
-        }
-
-        ledgerSet.add(ledger);
-    }
-
-    //-----------//
-    // addLedger //
-    //-----------//
-    /**
-     * Add a ledger to the collection, computing line index from
-     * glyph pitch position.
-     *
-     * @param ledger the ledger to add
-     */
-    public void addLedger (Glyph ledger)
-    {
-        if (ledger == null) {
-            throw new IllegalArgumentException("Cannot register a null ledger");
-        }
-
-        addLedger(ledger,
-                getLedgerLineIndex(pitchPositionOf(ledger.getCentroid())));
-    }
-
-    //--------------//
-    // removeLedger //
-    //--------------//
-    /**
-     * Remove a legder from staff collection.
-     *
-     * @param ledger the ledger to remove
-     * @return true if actually removed, false if not found
-     */
-    public boolean removeLedger (Glyph ledger)
-    {
-        if (ledger == null) {
-            throw new IllegalArgumentException("Cannot remove a null ledger");
-        }
-
-        // Browse all staff ledger indices
-        for (SortedSet<Glyph> ledgerSet : ledgerMap.values()) {
-            if (ledgerSet.remove(ledger)) {
-                return true;
-            }
-        }
-
-        // Not found
-        logger.fine("Could not find ledger {0}", ledger.idString());
-        return false;
-    }
-
-    //------//
-    // dump //
-    //------//
-    /**
-     * A utility meant for debugging.
-     */
-    public void dump ()
-    {
-        System.out.println(
-                "StaffInfo" + getId() + " left=" + left + " right=" + right);
-
-        int i = 0;
-
-        for (LineInfo line : lines) {
-            System.out.println(" LineInfo" + i++ + " " + line.toString());
-        }
-    }
-
-    //-------------//
-    // getAbscissa //
-    //-------------//
-    /**
-     * Report the staff abscissa, on the provided side.
-     *
-     * @param side provided side
-     * @return the staff abscissa
-     */
-    public double getAbscissa (HorizontalSide side)
-    {
-        if (side == HorizontalSide.LEFT) {
-            return left;
-        } else {
-            return right;
-        }
-    }
-
-    //---------//
-    // getArea //
-    //---------//
-    /**
-     * Report the lazily computed area defined by the staff limits.
-     *
-     * @return the whole staff area
-     */
-    public GeoPath getArea ()
-    {
-        if (area == null) {
-            area = new GeoPath();
-            area.append(topLimit, false);
-            area.append(
-                    ReversePathIterator.getReversePathIterator(bottomLimit),
-                    true);
-        }
-
-        return area;
-    }
-
-    //---------------//
-    // getAreaBounds //
-    //---------------//
-    /**
-     * Report the bounding box of the staff area.
-     *
-     * @return the lazily computed bounding box
-     */
-    public Rectangle2D getAreaBounds ()
-    {
-        return getArea().getBounds2D();
-    }
-
-    //----------------//
-    // getAttachments //
-    //----------------//
-    @Override
-    public Map<String, Shape> getAttachments ()
-    {
-        return attachments.getAttachments();
-    }
-
-    //--------//
-    // getBar //
-    //--------//
-    /**
-     * Report the barline, if any, on the provided side
-     *
-     * @param side proper horizontal side
-     * @return the bar on the provided side, if any
-     */
-    public BarInfo getBar (HorizontalSide side)
-    {
-        if (side == HorizontalSide.LEFT) {
-            return leftBar;
-        } else {
-            return rightBar;
-        }
-    }
-
-    //------------------//
-    // getClosestLedger //
-    //------------------//
-    /**
-     * Report the closest ledger (if any) between provided point and
-     * this staff.
-     *
-     * @param point the provided point
-     * @return the closest ledger found, or null
-     */
-    public IndexedLedger getClosestLedger (Point2D point)
-    {
-        IndexedLedger bestLedger = null;
-        double top = getFirstLine().yAt(point.getX());
-        double bottom = getLastLine().yAt(point.getX());
-        double rawPitch = (4.0d * ((2 * point.getY()) - bottom - top)) / (bottom
-                                                                          - top);
-
-        if (Math.abs(rawPitch) <= 5) {
-            return null;
-        }
-
-        int interline = specificScale.getInterline();
-        Rectangle2D searchBox;
-
-        if (rawPitch < 0) {
-            searchBox = new Rectangle2D.Double(
-                    point.getX(),
-                    point.getY(),
-                    0,
-                    top - point.getY() + 1);
-        } else {
-            searchBox = new Rectangle2D.Double(
-                    point.getX(),
-                    bottom,
-                    0,
-                    point.getY() - bottom + 1);
-        }
-
-        //searchBox.grow(interline, interline);
-        searchBox.setRect(
-                searchBox.getX() - interline,
-                searchBox.getY() - interline,
-                searchBox.getWidth() + (2 * interline),
-                searchBox.getHeight() + (2 * interline));
-
-        // Browse all staff ledgers
-        Set<IndexedLedger> foundLedgers = new HashSet<>();
-        for (Map.Entry<Integer, SortedSet<Glyph>> entry : ledgerMap.entrySet()) {
-            for (Glyph ledger : entry.getValue()) {
-                if (ledger.getBounds().intersects(searchBox)) {
-                    foundLedgers.add(new IndexedLedger(ledger, entry.getKey()));
-                }
-            }
-        }
-
-        if (!foundLedgers.isEmpty()) {
-            // Use the closest ledger
-            double bestDist = Double.MAX_VALUE;
-
-            for (IndexedLedger iLedger : foundLedgers) {
-                Point2D center = iLedger.glyph.getAreaCenter();
-                double dist = Math.abs(center.getY() - point.getY());
-
-                if (dist < bestDist) {
-                    bestDist = dist;
-                    bestLedger = iLedger;
-                }
-            }
-        }
-
-        return bestLedger;
-    }
-
-    //----------------//
-    // getClosestLine //
-    //----------------//
-    /**
-     * Report the staff line which is closest to the provided point.
-     *
-     * @param point the provided point
-     * @return the closest line found
-     */
-    public LineInfo getClosestLine (Point2D point)
-    {
-        double pos = pitchPositionOf(point);
-        int idx = (int) Math.rint((pos + (lines.size() - 1)) / 2);
-
-        if (idx < 0) {
-            idx = 0;
-        } else if (idx > (lines.size() - 1)) {
-            idx = lines.size() - 1;
-        }
-
-        return lines.get(idx);
-    }
-
-    //----------//
-    // getGapTo //
-    //----------//
-    /**
-     * Report the vertical gap between staff and the provided glyph.
-     *
-     * @param glyph the provided glyph
-     * @return 0 if the glyph intersects the staff, otherwise the vertical
-     * distance from staff to closest edge of the glyph
-     */
-    public int getGapTo (Glyph glyph)
-    {
-        PixelPoint center = glyph.getAreaCenter();
-        int staffTop = getFirstLine().yAt(center.x);
-        int staffBot = getLastLine().yAt(center.x);
-        int glyphTop = glyph.getBounds().y;
-        int glyphBot = glyphTop + glyph.getBounds().height - 1;
-
-        // Check overlap
-        int top = Math.max(glyphTop, staffTop);
-        int bot = Math.min(glyphBot, staffBot);
-        if (top <= bot) {
-            return 0;
-        }
-
-        // No overlap, compute distance
-        int dist = Integer.MAX_VALUE;
-        dist = Math.min(dist, Math.abs(staffTop - glyphTop));
-        dist = Math.min(dist, Math.abs(staffTop - glyphBot));
-        dist = Math.min(dist, Math.abs(staffBot - glyphTop));
-        dist = Math.min(dist, Math.abs(staffBot - glyphBot));
-        return dist;
-    }
-
-    //----------------//
-    // getEndingSlope //
-    //----------------//
-    /**
-     * Report mean ending slope, on the provided side.
-     * We discard highest and lowest absolute slopes, and return the average
-     * values for the remaining ones.
-     *
-     * @param side which side to select (left or right)
-     * @return a "mean" value
-     */
-    public double getEndingSlope (HorizontalSide side)
-    {
-        List<Double> slopes = new ArrayList<>(lines.size());
-
-        for (LineInfo l : lines) {
-            FilamentLine line = (FilamentLine) l;
-            slopes.add(line.getSlope(side));
-        }
-
-        Collections.sort(
-                slopes,
-                new Comparator<Double>()
-                {
-
-                    @Override
-                    public int compare (Double o1,
-                                        Double o2)
-                    {
-                        return Double.compare(Math.abs(o1), Math.abs(o2));
-                    }
-                });
-
-        double sum = 0;
-
-        for (Double slope : slopes.subList(1, slopes.size() - 1)) {
-            sum += slope;
-        }
-
-        return sum / (slopes.size() - 2);
-    }
-
-    //--------------//
-    // getFirstLine //
-    //--------------//
-    /**
-     * Report the first line in the series.
-     *
-     * @return the first line
-     */
-    public LineInfo getFirstLine ()
-    {
-        return lines.get(0);
-    }
-
-    //-----------//
-    // getHeight //
-    //-----------//
-    /**
-     * Report the mean height of the staff, between first and last line.
-     *
-     * @return the mean staff height
-     */
-    public int getHeight ()
-    {
-        return getSpecificScale().getInterline() * (lines.size() - 1);
-    }
-
-    //-------//
-    // getId //
-    //-------//
-    /**
-     * Report the staff id, counted from 1 in the sheet.
-     *
-     * @return the staff id
-     */
-    public int getId ()
-    {
-        return id;
-    }
-
-    //-------------//
-    // getLastLine //
-    //-------------//
-    /**
-     * Report the last line in the series.
-     *
-     * @return the last line
-     */
-    public LineInfo getLastLine ()
-    {
-        return lines.get(lines.size() - 1);
-    }
-
-    //--------------//
-    // getLedgerMap //
-    //--------------//
-    public Map<Integer, SortedSet<Glyph>> getLedgerMap ()
-    {
-        return ledgerMap;
-    }
-
-    //------------//
-    // getLedgers //
-    //------------//
-    /**
-     * Report the ordered set of ledgers, if any, for a given pitch value.
-     *
-     * @param lineIndex the precise line index that specifies algebraic
-     * distance from staff
-     * @return the proper set of ledgers, or null
-     */
-    public SortedSet<Glyph> getLedgers (int lineIndex)
-    {
-        return ledgerMap.get(lineIndex);
-    }
-
-    //-------------//
-    // getLimitAtX //
-    //-------------//
-    /**
-     * Report the precise ordinate of staff area limit, on the provided
-     * vertical side.
-     *
-     * @param side the provided vertical side
-     * @param x    the provided abscissa
-     * @return the ordinate of staff limit
-     */
-    public double getLimitAtX (VerticalSide side,
-                               double x)
-    {
-        GeoPath limit = (side == TOP) ? topLimit : bottomLimit;
-
-        return limit.yAtX(x);
-    }
-
-    //----------//
-    // getLines //
-    //----------//
-    /**
-     * Report the sequence of lines.
-     *
-     * @return the list of lines in this staff
-     */
-    public List<LineInfo> getLines ()
-    {
-        return lines;
-    }
-
-    //-------------//
-    // getLinesEnd //
-    //-------------//
-    /**
-     * Report the ending abscissa of the staff lines.
-     *
-     * @param side desired horizontal side
-     * @return the abscissa corresponding to lines extrema
-     */
-    public double getLinesEnd (HorizontalSide side)
-    {
-        if (side == HorizontalSide.LEFT) {
-            double linesLeft = Integer.MAX_VALUE;
-
-            for (LineInfo line : lines) {
-                linesLeft = Math.min(linesLeft, line.getEndPoint(LEFT).getX());
-            }
-
-            return linesLeft;
-        } else {
-            double linesRight = Integer.MIN_VALUE;
-
-            for (LineInfo line : lines) {
-                linesRight = Math.max(
-                        linesRight,
-                        line.getEndPoint(RIGHT).getX());
-            }
-
-            return linesRight;
-        }
-    }
-
-    //----------------//
-    // getMidOrdinate //
-    //----------------//
-    /**
-     * Report an approximate ordinate of staff ending, on the provided
-     * horizontal side.
-     *
-     * @param side provided side
-     * @return the middle ordinate of staff ending
-     */
-    public double getMidOrdinate (HorizontalSide side)
-    {
-        return (getFirstLine().getEndPoint(side).getY() + getLastLine().
-                getEndPoint(side).getY()) / 2;
-    }
-
-    //-----------------//
-    // getNotePosition //
-    //-----------------//
-    /**
-     * Report the precise position for a note-like entity with respect
-     * to this staff, taking ledgers (if any) into account.
-     *
-     * @param point the absolute location of the provided note
-     * @return the detailed note position
-     */
-    public NotePosition getNotePosition (Point2D point)
-    {
-        double pitch = pitchPositionOf(point);
-        IndexedLedger bestLedger = null;
-
-        // If we are rather far from the staff, try getting help from ledgers
-        if (Math.abs(pitch) > lines.size()) {
-            bestLedger = getClosestLedger(point);
-
-            if (bestLedger != null) {
-                Point2D center = bestLedger.glyph.getAreaCenter();
-                int ledgerPitch = getLedgerPitchPosition(bestLedger.index);
-                double deltaPitch = (2d * (point.getY() - center.getY())) / specificScale.
-                        getInterline();
-                pitch = ledgerPitch + deltaPitch;
-            }
-        }
-
-        return new NotePosition(this, pitch, bestLedger);
-    }
-
-    //------------------------//
-    // getLedgerPitchPosition //
-    //------------------------//
-    /**
-     * Report the pitch position of a ledger WRT the related staff
-     *
-     * @param lineIndex the ledger line index
-     * @return the ledger pitch position
-     */
-    public static int getLedgerPitchPosition (int lineIndex)
-    {
-        //        // Safer, for the time being...
-        //        if (getStaff()
-        //                .getLines()
-        //                .size() != 5) {
-        //            throw new RuntimeException("Only 5-line staves are supported");
-        //        }
-        if (lineIndex > 0) {
-            return 4 + (2 * lineIndex);
-        } else {
-            return -4 + (2 * lineIndex);
-        }
-    }
-
-    //--------------------//
-    // getLedgerLineIndex //
-    //--------------------//
-    /**
-     * Compute staff-based line index, based on provided pitch position
-     *
-     * @param pitchPosition the provided pitch position
-     * @return the computed line index
-     */
-    public static int getLedgerLineIndex (double pitchPosition)
-    {
-        if (pitchPosition > 0) {
-            return (int) Math.rint(pitchPosition / 2) - 2;
-        } else {
-            return (int) Math.rint(pitchPosition / 2) + 2;
-        }
-    }
-
-    //---------------//
-    // getScoreStaff //
-    //---------------//
-    /**
-     * Report the related score staff entity.
-     *
-     * @return the corresponding scoreStaff
-     */
-    public Staff getScoreStaff ()
-    {
-        return scoreStaff;
-    }
-
-    //------------------//
-    // getSpecificScale //
-    //------------------//
-    /**
-     * Report the <b>specific</b> staff scale, which may have a
-     * different interline value than the page average.
-     *
-     * @return the staff scale
-     */
-    public Scale getSpecificScale ()
-    {
-        if (specificScale != null) {
-            // Return the specific scale of this staff
-            return specificScale;
-        } else {
-            // Return the scale of the sheet
-            logger.warning("No specific scale available");
-
-            return null;
-        }
-    }
-
-    //--------------//
-    // intersection //
-    //--------------//
-    /**
-     * Report the approximate point where a provided vertical stick
-     * crosses this staff.
-     *
-     * @param stick the rather vertical stick
-     * @return the crossing point
-     */
-    public Point2D intersection (Glyph stick)
-    {
-        LineInfo midLine = lines.get(lines.size() / 2);
-
-        return LineUtilities.intersection(
-                midLine.getEndPoint(LEFT),
-                midLine.getEndPoint(RIGHT),
-                stick.getStartPoint(Orientation.VERTICAL),
-                stick.getStopPoint(Orientation.VERTICAL));
-    }
-
-    //-----------------//
-    // pitchPositionOf //
-    //-----------------//
-    /**
-     * Compute an approximation of the pitch position of a pixel point,
-     * since it is based only on distance to staff, with no
-     * consideration for ledgers.
-     *
-     * @param pt the pixel point
-     * @return the pitch position
-     */
-    public double pitchPositionOf (Point2D pt)
-    {
-        double top = getFirstLine().yAt(pt.getX());
-        double bottom = getLastLine().yAt(pt.getX());
-
-        return ((lines.size() - 1) * ((2 * pt.getY()) - bottom - top)) / (bottom
-                                                                          - top);
-    }
-
-    //-------------------//
-    // removeAttachments //
-    //-------------------//
-    @Override
-    public int removeAttachments (String prefix)
-    {
-        return attachments.removeAttachments(prefix);
-    }
-
-    //--------//
-    // render //
-    //--------//
-    /**
-     * Paint the staff lines.
-     *
-     * @param g the graphics context
-     * @return true if something has been actually drawn
-     */
-    public boolean render (Graphics2D g)
-    {
-        LineInfo firstLine = getFirstLine();
-        LineInfo lastLine = getLastLine();
-
-        if ((firstLine != null) && (lastLine != null)) {
-            if (g.getClipBounds().intersects(getAreaBounds())) {
-                // Draw the left and right vertical lines
-                for (HorizontalSide side : HorizontalSide.values()) {
-                    Point2D first = firstLine.getEndPoint(side);
-                    Point2D last = lastLine.getEndPoint(side);
-                    g.draw(new Line2D.Double(first, last));
-                }
-
-                // Draw each horizontal line in the set
-                for (LineInfo line : lines) {
-                    line.render(g);
-                }
-
-                return true;
-            }
-        }
-
-        return false;
-    }
-
-    //-------------------//
-    // renderAttachments //
-    //-------------------//
-    @Override
-    public void renderAttachments (Graphics2D g)
-    {
-        attachments.renderAttachments(g);
-    }
-
-    //-------------//
-    // setAbscissa //
-    //-------------//
-    /**
-     * Set the staff abscissa of the provided side.
-     *
-     * @param side provided side
-     * @param val  abscissa of staff end
-     */
-    public void setAbscissa (HorizontalSide side,
-                             double val)
-    {
-        if (side == HorizontalSide.LEFT) {
-            left = val;
-        } else {
-            right = val;
-        }
-    }
-
-    //--------//
-    // setBar //
-    //--------//
-    /**
-     * Set a barline on the provided side
-     *
-     * @param side proper horizontal side
-     * @param bar  the bar to set
-     */
-    public void setBar (HorizontalSide side,
-                        BarInfo bar)
-    {
-        if (side == HorizontalSide.LEFT) {
-            this.leftBar = bar;
-        } else {
-            this.rightBar = bar;
-        }
-    }
-
-    //----------//
-    // setLimit //
-    //----------//
-    /**
-     * Define the limit of the staff area, on the provided vertical side.
-     *
-     * @param side  proper vertical side
-     * @param limit assigned limit
-     */
-    public void setLimit (VerticalSide side,
-                          GeoPath limit)
-    {
-<<<<<<< HEAD
-        logger.fine("staff#{0} setLimit {1} {2}", id, side, limit);
-
-=======
->>>>>>> 7285cd15
-        if (side == TOP) {
-            topLimit = limit;
-        } else {
-            bottomLimit = limit;
-        }
-    }
-
-    //---------------//
-    // setScoreStaff //
-    //---------------//
-    /**
-     * Remember the related score staff entity.
-     *
-     * @param scoreStaff the corresponding scoreStaff to set
-     */
-    public void setScoreStaff (Staff scoreStaff)
-    {
-        this.scoreStaff = scoreStaff;
-    }
-
-    //----------//
-    // toString //
-    //----------//
-    @Override
-    public String toString ()
-    {
-<<<<<<< HEAD
-        StringBuilder sb = new StringBuilder("{StaffInfo");
-
-        sb.append(" id=").append(getId());
-        sb.append(" left=").append((float) left);
-        sb.append(" right=").append((float) right);
-=======
-        StringBuilder sb = new StringBuilder();
-        sb.append("{StaffInfo").append(" id=").append(getId()).append(" left=").
-                append((float) left).append(" right=").append((float) right);
->>>>>>> 7285cd15
-
-        if (specificScale != null) {
-            sb.append(" specificScale=").append(specificScale.getInterline());
-        }
-
-        if (leftBar != null) {
-            sb.append(" leftBar:").append(leftBar);
-        }
-
-        if (rightBar != null) {
-            sb.append(" rightBar:").append(rightBar);
-        }
-
-        sb.append("}");
-
-        return sb.toString();
-    }
-
-    //---------------//
-    // IndexedLedger //
-    //---------------//
-    public static class IndexedLedger
-    {
-
-        /** The ledger glyph. */
-        public final Glyph glyph;
-
-        /** Staff-based line index. (-1, -2, ... above, +1, +2, ... below) */
-        public final int index;
-
-        public IndexedLedger (Glyph ledger,
-                              int index)
-        {
-            this.glyph = ledger;
-            this.index = index;
-        }
-    }
-}
+//----------------------------------------------------------------------------//
+//                                                                            //
+//                             S t a f f I n f o                              //
+//                                                                            //
+//----------------------------------------------------------------------------//
+// <editor-fold defaultstate="collapsed" desc="hdr">                          //
+//  Copyright © Hervé Bitteur 2000-2012. All rights reserved.                 //
+//  This software is released under the GNU General Public License.           //
+//  Goto http://kenai.com/projects/audiveris to report bugs or suggestions.   //
+//----------------------------------------------------------------------------//
+// </editor-fold>
+package omr.grid;
+
+import omr.glyph.facets.Glyph;
+import omr.glyph.ui.AttachmentHolder;
+import omr.glyph.ui.BasicAttachmentHolder;
+
+import omr.log.Logger;
+
+import omr.math.GeoPath;
+import omr.math.LineUtilities;
+import omr.math.ReversePathIterator;
+
+import omr.run.Orientation;
+
+import omr.score.common.PixelPoint;
+import omr.score.entity.Staff;
+
+import omr.sheet.NotePosition;
+import omr.sheet.Scale;
+
+import omr.util.HorizontalSide;
+import static omr.util.HorizontalSide.*;
+import omr.util.VerticalSide;
+import static omr.util.VerticalSide.*;
+
+import java.awt.Graphics2D;
+import java.awt.Shape;
+import java.awt.geom.Line2D;
+import java.awt.geom.Point2D;
+import java.awt.geom.Rectangle2D;
+import java.util.ArrayList;
+import java.util.Collections;
+import java.util.Comparator;
+import java.util.HashSet;
+import java.util.List;
+import java.util.Map;
+import java.util.Set;
+import java.util.SortedSet;
+import java.util.TreeMap;
+import java.util.TreeSet;
+
+/**
+ * Class {@code StaffInfo} handles the physical informations of a staff
+ * with its lines.
+ * Note: All methods are meant to provide correct results, regardless of the
+ * actual number of lines in the staff instance.
+ *
+ * @author Hervé Bitteur
+ */
+public class StaffInfo
+        implements AttachmentHolder
+{
+    //~ Static fields/initializers ---------------------------------------------
+
+    /** Usual logger utility */
+    private static final Logger logger = Logger.getLogger(StaffInfo.class);
+
+    /** To sort by staff id. */
+    public static final Comparator<StaffInfo> byId = new Comparator<StaffInfo>()
+    {
+        @Override
+        public int compare (StaffInfo o1,
+                            StaffInfo o2)
+        {
+            return Integer.compare(o1.id, o2.id);
+        }
+    };
+
+    //~ Instance fields --------------------------------------------------------
+    //
+    /** Sequence of the staff lines. (from top to bottom) */
+    private final List<LineInfo> lines;
+
+    /**
+     * Scale specific to this staff. [not used actually]
+     * (since different staves in a page may exhibit different scales)
+     */
+    private Scale specificScale;
+
+    /** Top limit of staff related area. (left to right) */
+    private GeoPath topLimit = null;
+
+    /** Bottom limit of staff related area. (left to right) */
+    private GeoPath bottomLimit = null;
+
+    /** Staff id. counted from 1 within the sheet */
+    private final int id;
+
+    /** Information about left bar line. */
+    private BarInfo leftBar;
+
+    /** Left extrema. */
+    private double left;
+
+    /** Information about right bar line. */
+    private BarInfo rightBar;
+
+    /** Right extrema. */
+    private double right;
+
+    /** The area around the staff, lazily computed. */
+    private GeoPath area;
+
+    /** Map of ledgers nearby. */
+    private final Map<Integer, SortedSet<Glyph>> ledgerMap = new TreeMap<>();
+
+    /** Corresponding staff entity in the score hierarchy. */
+    private Staff scoreStaff;
+
+    /** Potential attachments. */
+    private AttachmentHolder attachments = new BasicAttachmentHolder();
+
+    //~ Constructors -----------------------------------------------------------
+    //
+    //-----------//
+    // StaffInfo //
+    //-----------//
+    /**
+     * Create info about a staff, with its contained staff lines.
+     *
+     * @param id            the id of the staff
+     * @param left          abscissa of the left side
+     * @param right         abscissa of the right side
+     * @param specificScale specific scale detected for this staff
+     * @param lines         the sequence of contained staff lines
+     */
+    public StaffInfo (int id,
+                      double left,
+                      double right,
+                      Scale specificScale,
+                      List<LineInfo> lines)
+    {
+        this.id = id;
+        this.left = (int) Math.rint(left);
+        this.right = (int) Math.rint(right);
+        this.specificScale = specificScale;
+        this.lines = lines;
+    }
+
+    //~ Methods ----------------------------------------------------------------
+    //
+    //---------------//
+    // addAttachment //
+    //---------------//
+    @Override
+    public void addAttachment (String id,
+                               Shape attachment)
+    {
+        attachments.addAttachment(id, attachment);
+    }
+
+    //-----------//
+    // addLedger //
+    //-----------//
+    /**
+     * Add a ledger to the collection (which is lazily created)
+     *
+     * @param ledger the ledger to add
+     * @param index  the staff-based index for ledger line
+     */
+    public void addLedger (Glyph ledger,
+                           int index)
+    {
+        if (ledger == null) {
+            throw new IllegalArgumentException("Cannot register a null ledger");
+        }
+
+        SortedSet<Glyph> ledgerSet = ledgerMap.get(index);
+
+        if (ledgerSet == null) {
+            ledgerSet = new TreeSet<>(Glyph.byAbscissa);
+            ledgerMap.put(index, ledgerSet);
+        }
+
+        ledgerSet.add(ledger);
+    }
+
+    //-----------//
+    // addLedger //
+    //-----------//
+    /**
+     * Add a ledger to the collection, computing line index from
+     * glyph pitch position.
+     *
+     * @param ledger the ledger to add
+     */
+    public void addLedger (Glyph ledger)
+    {
+        if (ledger == null) {
+            throw new IllegalArgumentException("Cannot register a null ledger");
+        }
+
+        addLedger(ledger,
+                getLedgerLineIndex(pitchPositionOf(ledger.getCentroid())));
+    }
+
+    //--------------//
+    // removeLedger //
+    //--------------//
+    /**
+     * Remove a legder from staff collection.
+     *
+     * @param ledger the ledger to remove
+     * @return true if actually removed, false if not found
+     */
+    public boolean removeLedger (Glyph ledger)
+    {
+        if (ledger == null) {
+            throw new IllegalArgumentException("Cannot remove a null ledger");
+        }
+
+        // Browse all staff ledger indices
+        for (SortedSet<Glyph> ledgerSet : ledgerMap.values()) {
+            if (ledgerSet.remove(ledger)) {
+                return true;
+            }
+        }
+
+        // Not found
+        logger.fine("Could not find ledger {0}", ledger.idString());
+        return false;
+    }
+
+    //------//
+    // dump //
+    //------//
+    /**
+     * A utility meant for debugging.
+     */
+    public void dump ()
+    {
+        System.out.println(
+                "StaffInfo" + getId() + " left=" + left + " right=" + right);
+
+        int i = 0;
+
+        for (LineInfo line : lines) {
+            System.out.println(" LineInfo" + i++ + " " + line.toString());
+        }
+    }
+
+    //-------------//
+    // getAbscissa //
+    //-------------//
+    /**
+     * Report the staff abscissa, on the provided side.
+     *
+     * @param side provided side
+     * @return the staff abscissa
+     */
+    public double getAbscissa (HorizontalSide side)
+    {
+        if (side == HorizontalSide.LEFT) {
+            return left;
+        } else {
+            return right;
+        }
+    }
+
+    //---------//
+    // getArea //
+    //---------//
+    /**
+     * Report the lazily computed area defined by the staff limits.
+     *
+     * @return the whole staff area
+     */
+    public GeoPath getArea ()
+    {
+        if (area == null) {
+            area = new GeoPath();
+            area.append(topLimit, false);
+            area.append(
+                    ReversePathIterator.getReversePathIterator(bottomLimit),
+                    true);
+            area.closePath();
+        }
+
+        return area;
+    }
+
+    //---------------//
+    // getAreaBounds //
+    //---------------//
+    /**
+     * Report the bounding box of the staff area.
+     *
+     * @return the lazily computed bounding box
+     */
+    public Rectangle2D getAreaBounds ()
+    {
+        return getArea().getBounds2D();
+    }
+
+    //----------------//
+    // getAttachments //
+    //----------------//
+    @Override
+    public Map<String, Shape> getAttachments ()
+    {
+        return attachments.getAttachments();
+    }
+
+    //--------//
+    // getBar //
+    //--------//
+    /**
+     * Report the barline, if any, on the provided side
+     *
+     * @param side proper horizontal side
+     * @return the bar on the provided side, if any
+     */
+    public BarInfo getBar (HorizontalSide side)
+    {
+        if (side == HorizontalSide.LEFT) {
+            return leftBar;
+        } else {
+            return rightBar;
+        }
+    }
+
+    //------------------//
+    // getClosestLedger //
+    //------------------//
+    /**
+     * Report the closest ledger (if any) between provided point and
+     * this staff.
+     *
+     * @param point the provided point
+     * @return the closest ledger found, or null
+     */
+    public IndexedLedger getClosestLedger (Point2D point)
+    {
+        IndexedLedger bestLedger = null;
+        double top = getFirstLine().yAt(point.getX());
+        double bottom = getLastLine().yAt(point.getX());
+        double rawPitch = (4.0d * ((2 * point.getY()) - bottom - top)) / (bottom
+                                                                          - top);
+
+        if (Math.abs(rawPitch) <= 5) {
+            return null;
+        }
+
+        int interline = specificScale.getInterline();
+        Rectangle2D searchBox;
+
+        if (rawPitch < 0) {
+            searchBox = new Rectangle2D.Double(
+                    point.getX(),
+                    point.getY(),
+                    0,
+                    top - point.getY() + 1);
+        } else {
+            searchBox = new Rectangle2D.Double(
+                    point.getX(),
+                    bottom,
+                    0,
+                    point.getY() - bottom + 1);
+        }
+
+        //searchBox.grow(interline, interline);
+        searchBox.setRect(
+                searchBox.getX() - interline,
+                searchBox.getY() - interline,
+                searchBox.getWidth() + (2 * interline),
+                searchBox.getHeight() + (2 * interline));
+
+        // Browse all staff ledgers
+        Set<IndexedLedger> foundLedgers = new HashSet<>();
+        for (Map.Entry<Integer, SortedSet<Glyph>> entry : ledgerMap.entrySet()) {
+            for (Glyph ledger : entry.getValue()) {
+                if (ledger.getBounds().intersects(searchBox)) {
+                    foundLedgers.add(new IndexedLedger(ledger, entry.getKey()));
+                }
+            }
+        }
+
+        if (!foundLedgers.isEmpty()) {
+            // Use the closest ledger
+            double bestDist = Double.MAX_VALUE;
+
+            for (IndexedLedger iLedger : foundLedgers) {
+                Point2D center = iLedger.glyph.getAreaCenter();
+                double dist = Math.abs(center.getY() - point.getY());
+
+                if (dist < bestDist) {
+                    bestDist = dist;
+                    bestLedger = iLedger;
+                }
+            }
+        }
+
+        return bestLedger;
+    }
+
+    //----------------//
+    // getClosestLine //
+    //----------------//
+    /**
+     * Report the staff line which is closest to the provided point.
+     *
+     * @param point the provided point
+     * @return the closest line found
+     */
+    public LineInfo getClosestLine (Point2D point)
+    {
+        double pos = pitchPositionOf(point);
+        int idx = (int) Math.rint((pos + (lines.size() - 1)) / 2);
+
+        if (idx < 0) {
+            idx = 0;
+        } else if (idx > (lines.size() - 1)) {
+            idx = lines.size() - 1;
+        }
+
+        return lines.get(idx);
+    }
+
+    //----------//
+    // getGapTo //
+    //----------//
+    /**
+     * Report the vertical gap between staff and the provided glyph.
+     *
+     * @param glyph the provided glyph
+     * @return 0 if the glyph intersects the staff, otherwise the vertical
+     *         distance from staff to closest edge of the glyph
+     */
+    public int getGapTo (Glyph glyph)
+    {
+        PixelPoint center = glyph.getAreaCenter();
+        int staffTop = getFirstLine().yAt(center.x);
+        int staffBot = getLastLine().yAt(center.x);
+        int glyphTop = glyph.getBounds().y;
+        int glyphBot = glyphTop + glyph.getBounds().height - 1;
+
+        // Check overlap
+        int top = Math.max(glyphTop, staffTop);
+        int bot = Math.min(glyphBot, staffBot);
+        if (top <= bot) {
+            return 0;
+        }
+
+        // No overlap, compute distance
+        int dist = Integer.MAX_VALUE;
+        dist = Math.min(dist, Math.abs(staffTop - glyphTop));
+        dist = Math.min(dist, Math.abs(staffTop - glyphBot));
+        dist = Math.min(dist, Math.abs(staffBot - glyphTop));
+        dist = Math.min(dist, Math.abs(staffBot - glyphBot));
+        return dist;
+    }
+
+    //----------------//
+    // getEndingSlope //
+    //----------------//
+    /**
+     * Report mean ending slope, on the provided side.
+     * We discard highest and lowest absolute slopes, and return the average
+     * values for the remaining ones.
+     *
+     * @param side which side to select (left or right)
+     * @return a "mean" value
+     */
+    public double getEndingSlope (HorizontalSide side)
+    {
+        List<Double> slopes = new ArrayList<>(lines.size());
+
+        for (LineInfo l : lines) {
+            FilamentLine line = (FilamentLine) l;
+            slopes.add(line.getSlope(side));
+        }
+
+        Collections.sort(
+                slopes,
+                new Comparator<Double>()
+                {
+                    @Override
+                    public int compare (Double o1,
+                                        Double o2)
+                    {
+                        return Double.compare(Math.abs(o1), Math.abs(o2));
+                    }
+                });
+
+        double sum = 0;
+
+        for (Double slope : slopes.subList(1, slopes.size() - 1)) {
+            sum += slope;
+        }
+
+        return sum / (slopes.size() - 2);
+    }
+
+    //--------------//
+    // getFirstLine //
+    //--------------//
+    /**
+     * Report the first line in the series.
+     *
+     * @return the first line
+     */
+    public LineInfo getFirstLine ()
+    {
+        return lines.get(0);
+    }
+
+    //-----------//
+    // getHeight //
+    //-----------//
+    /**
+     * Report the mean height of the staff, between first and last line.
+     *
+     * @return the mean staff height
+     */
+    public int getHeight ()
+    {
+        return getSpecificScale().getInterline() * (lines.size() - 1);
+    }
+
+    //-------//
+    // getId //
+    //-------//
+    /**
+     * Report the staff id, counted from 1 in the sheet.
+     *
+     * @return the staff id
+     */
+    public int getId ()
+    {
+        return id;
+    }
+
+    //-------------//
+    // getLastLine //
+    //-------------//
+    /**
+     * Report the last line in the series.
+     *
+     * @return the last line
+     */
+    public LineInfo getLastLine ()
+    {
+        return lines.get(lines.size() - 1);
+    }
+
+    //--------------//
+    // getLedgerMap //
+    //--------------//
+    public Map<Integer, SortedSet<Glyph>> getLedgerMap ()
+    {
+        return ledgerMap;
+    }
+
+    //------------//
+    // getLedgers //
+    //------------//
+    /**
+     * Report the ordered set of ledgers, if any, for a given pitch value.
+     *
+     * @param lineIndex the precise line index that specifies algebraic
+     *                  distance from staff
+     * @return the proper set of ledgers, or null
+     */
+    public SortedSet<Glyph> getLedgers (int lineIndex)
+    {
+        return ledgerMap.get(lineIndex);
+    }
+
+    //-------------//
+    // getLimitAtX //
+    //-------------//
+    /**
+     * Report the precise ordinate of staff area limit, on the provided
+     * vertical side.
+     *
+     * @param side the provided vertical side
+     * @param x    the provided abscissa
+     * @return the ordinate of staff limit
+     */
+    public double getLimitAtX (VerticalSide side,
+                               double x)
+    {
+        GeoPath limit = (side == TOP) ? topLimit : bottomLimit;
+
+        return limit.yAtX(x);
+    }
+
+    //----------//
+    // getLines //
+    //----------//
+    /**
+     * Report the sequence of lines.
+     *
+     * @return the list of lines in this staff
+     */
+    public List<LineInfo> getLines ()
+    {
+        return lines;
+    }
+
+    //-------------//
+    // getLinesEnd //
+    //-------------//
+    /**
+     * Report the ending abscissa of the staff lines.
+     *
+     * @param side desired horizontal side
+     * @return the abscissa corresponding to lines extrema
+     */
+    public double getLinesEnd (HorizontalSide side)
+    {
+        if (side == HorizontalSide.LEFT) {
+            double linesLeft = Integer.MAX_VALUE;
+
+            for (LineInfo line : lines) {
+                linesLeft = Math.min(linesLeft, line.getEndPoint(LEFT).getX());
+            }
+
+            return linesLeft;
+        } else {
+            double linesRight = Integer.MIN_VALUE;
+
+            for (LineInfo line : lines) {
+                linesRight = Math.max(
+                        linesRight,
+                        line.getEndPoint(RIGHT).getX());
+            }
+
+            return linesRight;
+        }
+    }
+
+    //----------------//
+    // getMidOrdinate //
+    //----------------//
+    /**
+     * Report an approximate ordinate of staff ending, on the provided
+     * horizontal side.
+     *
+     * @param side provided side
+     * @return the middle ordinate of staff ending
+     */
+    public double getMidOrdinate (HorizontalSide side)
+    {
+        return (getFirstLine().getEndPoint(side).getY() + getLastLine().
+                getEndPoint(side).getY()) / 2;
+    }
+
+    //-----------------//
+    // getNotePosition //
+    //-----------------//
+    /**
+     * Report the precise position for a note-like entity with respect
+     * to this staff, taking ledgers (if any) into account.
+     *
+     * @param point the absolute location of the provided note
+     * @return the detailed note position
+     */
+    public NotePosition getNotePosition (Point2D point)
+    {
+        double pitch = pitchPositionOf(point);
+        IndexedLedger bestLedger = null;
+
+        // If we are rather far from the staff, try getting help from ledgers
+        if (Math.abs(pitch) > lines.size()) {
+            bestLedger = getClosestLedger(point);
+
+            if (bestLedger != null) {
+                Point2D center = bestLedger.glyph.getAreaCenter();
+                int ledgerPitch = getLedgerPitchPosition(bestLedger.index);
+                double deltaPitch = (2d * (point.getY() - center.getY())) / specificScale.
+                        getInterline();
+                pitch = ledgerPitch + deltaPitch;
+            }
+        }
+
+        return new NotePosition(this, pitch, bestLedger);
+    }
+
+    //------------------------//
+    // getLedgerPitchPosition //
+    //------------------------//
+    /**
+     * Report the pitch position of a ledger WRT the related staff
+     *
+     * @param lineIndex the ledger line index
+     * @return the ledger pitch position
+     */
+    public static int getLedgerPitchPosition (int lineIndex)
+    {
+        //        // Safer, for the time being...
+        //        if (getStaff()
+        //                .getLines()
+        //                .size() != 5) {
+        //            throw new RuntimeException("Only 5-line staves are supported");
+        //        }
+        if (lineIndex > 0) {
+            return 4 + (2 * lineIndex);
+        } else {
+            return -4 + (2 * lineIndex);
+        }
+    }
+
+    //--------------------//
+    // getLedgerLineIndex //
+    //--------------------//
+    /**
+     * Compute staff-based line index, based on provided pitch position
+     *
+     * @param pitchPosition the provided pitch position
+     * @return the computed line index
+     */
+    public static int getLedgerLineIndex (double pitchPosition)
+    {
+        if (pitchPosition > 0) {
+            return (int) Math.rint(pitchPosition / 2) - 2;
+        } else {
+            return (int) Math.rint(pitchPosition / 2) + 2;
+        }
+    }
+
+    //---------------//
+    // getScoreStaff //
+    //---------------//
+    /**
+     * Report the related score staff entity.
+     *
+     * @return the corresponding scoreStaff
+     */
+    public Staff getScoreStaff ()
+    {
+        return scoreStaff;
+    }
+
+    //------------------//
+    // getSpecificScale //
+    //------------------//
+    /**
+     * Report the <b>specific</b> staff scale, which may have a
+     * different interline value than the page average.
+     *
+     * @return the staff scale
+     */
+    public Scale getSpecificScale ()
+    {
+        if (specificScale != null) {
+            // Return the specific scale of this staff
+            return specificScale;
+        } else {
+            // Return the scale of the sheet
+            logger.warning("No specific scale available");
+
+            return null;
+        }
+    }
+
+    //--------------//
+    // intersection //
+    //--------------//
+    /**
+     * Report the approximate point where a provided vertical stick
+     * crosses this staff.
+     *
+     * @param stick the rather vertical stick
+     * @return the crossing point
+     */
+    public Point2D intersection (Glyph stick)
+    {
+        LineInfo midLine = lines.get(lines.size() / 2);
+
+        return LineUtilities.intersection(
+                midLine.getEndPoint(LEFT),
+                midLine.getEndPoint(RIGHT),
+                stick.getStartPoint(Orientation.VERTICAL),
+                stick.getStopPoint(Orientation.VERTICAL));
+    }
+
+    //-----------------//
+    // pitchPositionOf //
+    //-----------------//
+    /**
+     * Compute an approximation of the pitch position of a pixel point,
+     * since it is based only on distance to staff, with no
+     * consideration for ledgers.
+     *
+     * @param pt the pixel point
+     * @return the pitch position
+     */
+    public double pitchPositionOf (Point2D pt)
+    {
+        double top = getFirstLine().yAt(pt.getX());
+        double bottom = getLastLine().yAt(pt.getX());
+
+        return ((lines.size() - 1) * ((2 * pt.getY()) - bottom - top)) / (bottom
+                                                                          - top);
+    }
+
+    //-------------------//
+    // removeAttachments //
+    //-------------------//
+    @Override
+    public int removeAttachments (String prefix)
+    {
+        return attachments.removeAttachments(prefix);
+    }
+
+    //--------//
+    // render //
+    //--------//
+    /**
+     * Paint the staff lines.
+     *
+     * @param g the graphics context
+     * @return true if something has been actually drawn
+     */
+    public boolean render (Graphics2D g)
+    {
+        LineInfo firstLine = getFirstLine();
+        LineInfo lastLine = getLastLine();
+
+        if ((firstLine != null) && (lastLine != null)) {
+            if (g.getClipBounds().intersects(getAreaBounds())) {
+                // Draw the left and right vertical lines
+                for (HorizontalSide side : HorizontalSide.values()) {
+                    Point2D first = firstLine.getEndPoint(side);
+                    Point2D last = lastLine.getEndPoint(side);
+                    g.draw(new Line2D.Double(first, last));
+                }
+
+                // Draw each horizontal line in the set
+                for (LineInfo line : lines) {
+                    line.render(g);
+                }
+
+                return true;
+            }
+        }
+
+        return false;
+    }
+
+    //-------------------//
+    // renderAttachments //
+    //-------------------//
+    @Override
+    public void renderAttachments (Graphics2D g)
+    {
+        attachments.renderAttachments(g);
+    }
+
+    //-------------//
+    // setAbscissa //
+    //-------------//
+    /**
+     * Set the staff abscissa of the provided side.
+     *
+     * @param side provided side
+     * @param val  abscissa of staff end
+     */
+    public void setAbscissa (HorizontalSide side,
+                             double val)
+    {
+        if (side == HorizontalSide.LEFT) {
+            left = val;
+        } else {
+            right = val;
+        }
+    }
+
+    //--------//
+    // setBar //
+    //--------//
+    /**
+     * Set a barline on the provided side
+     *
+     * @param side proper horizontal side
+     * @param bar  the bar to set
+     */
+    public void setBar (HorizontalSide side,
+                        BarInfo bar)
+    {
+        if (side == HorizontalSide.LEFT) {
+            this.leftBar = bar;
+        } else {
+            this.rightBar = bar;
+        }
+    }
+
+    //----------//
+    // setLimit //
+    //----------//
+    /**
+     * Define the limit of the staff area, on the provided vertical side.
+     *
+     * @param side  proper vertical side
+     * @param limit assigned limit
+     */
+    public void setLimit (VerticalSide side,
+                          GeoPath limit)
+    {
+        logger.fine("staff#{0} setLimit {1} {2}", id, side, limit);
+
+        if (side == TOP) {
+            topLimit = limit;
+        } else {
+            bottomLimit = limit;
+        }
+
+        // Invalidate area, so that it gets recomputed when needed
+        area = null;
+    }
+
+    //---------------//
+    // setScoreStaff //
+    //---------------//
+    /**
+     * Remember the related score staff entity.
+     *
+     * @param scoreStaff the corresponding scoreStaff to set
+     */
+    public void setScoreStaff (Staff scoreStaff)
+    {
+        this.scoreStaff = scoreStaff;
+    }
+
+    //----------//
+    // toString //
+    //----------//
+    @Override
+    public String toString ()
+    {
+        StringBuilder sb = new StringBuilder("{StaffInfo");
+
+        sb.append(" id=").append(getId());
+        sb.append(" left=").append((float) left);
+        sb.append(" right=").append((float) right);
+
+        if (specificScale != null) {
+            sb.append(" specificScale=").append(specificScale.getInterline());
+        }
+
+        if (leftBar != null) {
+            sb.append(" leftBar:").append(leftBar);
+        }
+
+        if (rightBar != null) {
+            sb.append(" rightBar:").append(rightBar);
+        }
+
+        sb.append("}");
+
+        return sb.toString();
+    }
+
+    //---------------//
+    // IndexedLedger //
+    //---------------//
+    public static class IndexedLedger
+    {
+
+        /** The ledger glyph. */
+        public final Glyph glyph;
+
+        /** Staff-based line index. (-1, -2, ... above, +1, +2, ... below) */
+        public final int index;
+
+        public IndexedLedger (Glyph ledger,
+                              int index)
+        {
+            this.glyph = ledger;
+            this.index = index;
+        }
+    }
+}