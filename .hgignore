# First, use regexp syntax -------------------------------------------------------
syntax: regexp
\.hgignore$
\.chg\..*$
\.conflict\~$
\.log$
\.exe$
\.mf$
\.mid$
\.msi$
\.msm$
\.orig$
\.orig\..*$
\.rej$
\.zip$
benches$
build$
dist$
jars$
midi$
bin
ocr-204$
pdf$
print$
scores$
scripts$
temp$
tesseract\.log
www/docs/api

<<<<<<< HEAD
# Now, switch to glob syntax -------------------------------------------------
=======
bin
.DS_Store
.project
.settings
manifest.mf
nbbuild.xml
.classpath
# Now, switch to regexp syntax -------------------------------------------------
>>>>>>> 4cc5f00e
syntax: glob

audiveris.bat
manifest.mf
# Ignore .jpg and .pdf under the src directory since they are produced via umlet
# Images handled by conf management should use other suffix (.png for example)
src/**/*.jpg
src/**/*.pdf
dev/material/*.jpg
train/core/*
ocr/tessdata/*
eval/backup-neural-network.xml
settings/run.properties
nbproject/configs<|MERGE_RESOLUTION|>--- conflicted
+++ resolved
@@ -28,9 +28,10 @@
 tesseract\.log
 www/docs/api
 
-<<<<<<< HEAD
+
 # Now, switch to glob syntax -------------------------------------------------
-=======
+syntax: glob
+
 bin
 .DS_Store
 .project
@@ -38,10 +39,6 @@
 manifest.mf
 nbbuild.xml
 .classpath
-# Now, switch to regexp syntax -------------------------------------------------
->>>>>>> 4cc5f00e
-syntax: glob
-
 audiveris.bat
 manifest.mf
 # Ignore .jpg and .pdf under the src directory since they are produced via umlet
