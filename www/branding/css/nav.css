--- conflicted
+++ resolved
@@ -16,26 +16,6 @@
 a:hover, a:focus {
     color: #FF4C00;
 }
-<<<<<<< HEAD
-code {
-    color: #aa4400;
-}
-code.key {
-    color: #0000FF;
-    background: white;
-    font-weight: bold;
-    border: 1px solid gray;
-    border-radius: 3px;
-}
-dt {
-    margin-top: 10px;
-    font-weight: bold
-}
-strong {
-    color: #A1B55D;
-}
-=======
->>>>>>> e8257b3a
 
 /* Navigation */
 nav {
@@ -78,13 +58,10 @@
 /* Navigation */
 nav {
     position: fixed;
-<<<<<<< HEAD
-    top: 50px;
-    width: 15%;
-=======
     width: 14%;
->>>>>>> e8257b3a
     float: left;
+    font-size: 0.75em; 
+    line-height: 0.75;
 }
 nav ul {
     margin: 0;
