<!DOCTYPE html>
<!-- ======================================================================= -->
<!--                           i n d e x . h t m l                           -->
<!-- ======================================================================= -->
<html lang="en">
    <head>
        <title>Audiveris - Open music scanner</title>
        <script>context = {page:"Home", root:"./"};</script>        
        <meta name="classification" content="Audiveris home page" />
        <meta name="description" content="Root of Audiveris presentation" />
        
        <meta name="author" content="Hervé Bitteur" />
        <meta http-equiv="Content-Type" content="text/html; charset=UTF-8">     
            
        <link rel="icon" href="branding/images/audiveris-icons-256.ico" type="image/x-icon" />
        <link rel="stylesheet" href="branding/css/global.css"/>
            
        <style type="text/css">
            /*<![CDATA[*/
            #highlights {
                font-size: 13px;
                float: left;
                width: 320px;
                margin-top: 0px;
            }
            #highlights ul {
                margin: 0px;
                margin-bottom: 10px;
            }
            #abstract {
                width: 540px;
                padding-top: 30px;
            }
            #snapshot {
                float: left;
                width: 220px;
                height: 172px;
                margin-top: 5px;
                box-shadow:0px 5px 5px rgba(0,0,0,0.3);
            }
            #thumbnail {
                position: absolute;
                left:350px;
                top:320px;
                    
            }
            #news {
                width: 180px;
            }
            #development {
                width: 330px;
            }
            #help {
                width: 395px;
            }
            #download {
                width: 800px;
            }
            /*]]>*/
        </style>
    </head>
    <body>
        <script src="branding/js/header.js"></script> 
        
        <div class="main">
            <article id="abstract">
                <b><i>Audiveris</i></b> 
                is an open-source <b><i>Optical Music Recognition</i></b> 
                software which processes the image of a music sheet to 
                automatically provide <i>symbolic</i> music information in 
                <b>MusicXML</b> standard.
                <br/>
                This opens the door to many tools (score editor, MIDI 
                sequencer, ...) which can use this symbolic data for such tasks
                as edit, play, print, re-publish, transpose, query, etc.

                <p>Main features:</p>

                <div id="highlights">
                    <ul>
                        <li>Printed music as input (no handwritten music)</li>
                        <li>Standard music notation (no tablatures yet)</li>
                        <li>Input formats: PDF, JPG, PNG, TIFF, BMP, ...</li>
                        <li>Output format: <a href="http://www.recordare.com/xml.html">MusicXML</a> version 2</li>
                        <li>Any number of pages per score, of parts per system,
                            of staves per part, of voices per measure</li>
                        <li>Internal neural network trainable by end user</li>
                        <li>Available on Windows, Linux and Mac</li>
                        <li>GNU GPL V2 license</li>
                    </ul>
                </div>
                <div id="snapshot">
                    <a href="docs/manual/snapshots.html">
                        <img src="docs/images/dichterliebe-pict-voices-220.png">
                    </a>
                </div>
            </article>

            <article id="news">
                <h2>News</h2>
                <ul class="light">
<<<<<<< HEAD
                    <li><a class="light" href="docs/manual/installation.html">Just switched to Tesseract 3.x</a>
                        <div class="creation-date">June 13, 2012</div>
=======
                    <li><a class="light" href="docs/manual/releases.html">V4.2 release</a>
                        <div class="creation-date">October xx, 2012</div>
>>>>>>> e8257b3a
                    </li>
                    <li><a class="light" href="docs/manual/handbook.html">Handbook available</a>
                        <div class="creation-date">May 23, 2012</div>
                    </li>
                    <li><a class="light" href="http://kenai.com/projects/audiveris/downloads/download/audiveris-4.1beta.3162.msi">Windows installer released</a>
                        <div class="creation-date">February 22, 2012</div>
                    </li>
<<<<<<< HEAD
                    <li><a class="light" href="http://kenai.com/projects/audiveris/downloads">New V4.1beta released</a>
                        <div class="creation-date">February 1, 2012</div>
=======
                </ul>
            </article>

            <article id="support">
                <h2>Support</h2>
                <ul>
                    <li><a href="http://kenai.com/jira/browse/AUDIVERIS">JIRA issue tracker</a>
                        to manage bugs and improvements.                        
>>>>>>> e8257b3a
                    </li>
                    <li><a class="light" href="http://fosdem.org/2012/">Audiveris at FOSDEM 2012</a>
                        <div class="creation-date">January 11, 2012</div>
                    </li>
                </ul>

            </article>

            <article id="development">
                <h2>Development</h2>
                <p>Audiveris is developed in Java, and invokes Google Tesseract
                    OCR (C++) for text recognition.</p>
                <p>Project components (source code, binaries, issues tracking, forum)
                    are available on <a href="http://kenai.com/projects/audiveris/">
                        Kenai</a>.</p>
            </article>

            <article id="help">
                <h2>Help wanted for</h2>
                <ul>
                    <li>Coupling with <a href="http://musescore.org">MuseScore</a>
                        to edit, print, play, etc</li>
                    <li>Use of cloud computing to provide "OMR as a service"</li>
                    <li>Automated evaluation of transcription results</li>
                    <li>Microedition features to enable crowd-sourcing approaches</li>
                </ul>
<<<<<<< HEAD
            </div>
        </div>
=======
            </article>
        </div>       
>>>>>>> e8257b3a
        
        <script src="branding/js/footer.js"></script> 
    </body>
</html><|MERGE_RESOLUTION|>--- conflicted
+++ resolved
@@ -45,6 +45,9 @@
                     
             }
             #news {
+                width: 180px;
+            }
+            #support {
                 width: 180px;
             }
             #development {
@@ -99,24 +102,15 @@
             <article id="news">
                 <h2>News</h2>
                 <ul class="light">
-<<<<<<< HEAD
-                    <li><a class="light" href="docs/manual/installation.html">Just switched to Tesseract 3.x</a>
-                        <div class="creation-date">June 13, 2012</div>
-=======
                     <li><a class="light" href="docs/manual/releases.html">V4.2 release</a>
                         <div class="creation-date">October xx, 2012</div>
->>>>>>> e8257b3a
                     </li>
-                    <li><a class="light" href="docs/manual/handbook.html">Handbook available</a>
-                        <div class="creation-date">May 23, 2012</div>
+                    <li><a class="light" href="http://kenai.com/projects/audiveris/downloads">Windows installers for x86 and x64 arch.</a>
+                        <div class="creation-date">August 3, 2012</div>
                     </li>
-                    <li><a class="light" href="http://kenai.com/projects/audiveris/downloads/download/audiveris-4.1beta.3162.msi">Windows installer released</a>
-                        <div class="creation-date">February 22, 2012</div>
+                    <li><a class="light" href="docs/manual/AudiverisFosdem2012.v3.pdf">Presentation at FOSDEM 2012</a>
+                        <div class="creation-date">January 11, 2012</div>
                     </li>
-<<<<<<< HEAD
-                    <li><a class="light" href="http://kenai.com/projects/audiveris/downloads">New V4.1beta released</a>
-                        <div class="creation-date">February 1, 2012</div>
-=======
                 </ul>
             </article>
 
@@ -125,10 +119,9 @@
                 <ul>
                     <li><a href="http://kenai.com/jira/browse/AUDIVERIS">JIRA issue tracker</a>
                         to manage bugs and improvements.                        
->>>>>>> e8257b3a
                     </li>
-                    <li><a class="light" href="http://fosdem.org/2012/">Audiveris at FOSDEM 2012</a>
-                        <div class="creation-date">January 11, 2012</div>
+                    <li><a href="http://kenai.com/projects/audiveris/forums/message-forum">Community forum</a>
+                        for informal discussions
                     </li>
                 </ul>
 
@@ -152,13 +145,8 @@
                     <li>Automated evaluation of transcription results</li>
                     <li>Microedition features to enable crowd-sourcing approaches</li>
                 </ul>
-<<<<<<< HEAD
-            </div>
-        </div>
-=======
             </article>
         </div>       
->>>>>>> e8257b3a
         
         <script src="branding/js/footer.js"></script> 
     </body>
